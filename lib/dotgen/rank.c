/* $Id$ $Revision$ */
/* vim:set shiftwidth=4 ts=8: */

/*************************************************************************
 * Copyright (c) 2011 AT&T Intellectual Property 
 * All rights reserved. This program and the accompanying materials
 * are made available under the terms of the Eclipse Public License v1.0
 * which accompanies this distribution, and is available at
 * http://www.eclipse.org/legal/epl-v10.html
 *
 * Contributors: See CVS logs. Details at http://www.graphviz.org/
 *************************************************************************/


/*
 * Rank the nodes of a directed graph, subject to user-defined
 * sets of nodes to be kept on the same, min, or max rank.
 * The temporary acyclic fast graph is constructed and ranked
 * by a network-simplex technique.  Then ranks are propagated
 * to non-leader nodes and temporary edges are deleted.
 * Leaf nodes and top-level clusters are left collapsed, though.
 * Assigns global minrank and maxrank of graph and all clusters.
 *
 * TODO: safety code.  must not be in two clusters at same level.
 *  must not be in same/min/max/rank and a cluster at the same time.
 *  watch out for interactions between leaves and clusters.
 */

#include	"dot.h"

static void dot1_rank(graph_t * g, aspect_t* asp);
static void dot2_rank(graph_t * g, aspect_t* asp);

static void 
renewlist(elist * L)
{
    int i;
    for (i = L->size; i >= 0; i--)
	L->list[i] = NULL;
    L->size = 0;
}

static void 
cleanup1(graph_t * g)
{
    node_t *n;
    edge_t *e, *f;
    int c;

    for (c = 0; c < GD_comp(g).size; c++) {
	GD_nlist(g) = GD_comp(g).list[c];
	for (n = GD_nlist(g); n; n = ND_next(n)) {
	    renewlist(&ND_in(n));
	    renewlist(&ND_out(n));
	    ND_mark(n) = FALSE;
	}
    }
    for (n = agfstnode(g); n; n = agnxtnode(g, n)) {
	for (e = agfstout(g, n); e; e = agnxtout(g, e)) {
	    f = ED_to_virt(e);
	    /* Null out any other references to f to make sure we don't 
	     * handle it a second time. For example, parallel multiedges 
	     * share a virtual edge.
	     */
	    if (f && (e == ED_to_orig(f))) {
		edge_t *e1, *f1;
		node_t *n1;
		for (n1 = agfstnode(g); n1; n1 = agnxtnode(g, n1)) {
		    for (e1 = agfstout(g, n1); e1; e1 = agnxtout(g, e1)) {
			if (e != e1) {
			    f1 = ED_to_virt(e1);
			    if (f1 && (f == f1)) {
				ED_to_virt(e1) = NULL;
			    }
			}
		    }
		}
		free(f->base.data);
		free(f);
	    }
	    ED_to_virt(e) = NULL;
	}
    }
    free(GD_comp(g).list);
    GD_comp(g).list = NULL;
    GD_comp(g).size = 0;
}

/* When there are edge labels, extra ranks are reserved here for the virtual
 * nodes of the labels.  This is done by doubling the input edge lengths.
 * The input rank separation is adjusted to compensate.
 */
static void 
edgelabel_ranks(graph_t * g)
{
    node_t *n;
    edge_t *e;

    if (GD_has_labels(g->root) & EDGE_LABEL) {
	for (n = agfstnode(g); n; n = agnxtnode(g, n))
	    for (e = agfstout(g, n); e; e = agnxtout(g, e))
		ED_minlen(e) *= 2;
	GD_ranksep(g) = (GD_ranksep(g) + 1) / 2;
    }
}

/* Merge the nodes of a min, max, or same rank set. */
static void 
collapse_rankset(graph_t * g, graph_t * subg, int kind)
{
    node_t *u, *v;

    u = v = agfstnode(subg);
    if (u) {
	ND_ranktype(u) = kind;
	while ((v = agnxtnode(subg, v))) {
	    UF_union(u, v);
	    ND_ranktype(v) = ND_ranktype(u);
	}
	switch (kind) {
	case MINRANK:
	case SOURCERANK:
	    if (GD_minset(g) == NULL)
		GD_minset(g) = u;
	    else
		GD_minset(g) = UF_union(GD_minset(g), u);
	    break;
	case MAXRANK:
	case SINKRANK:
	    if (GD_maxset(g) == NULL)
		GD_maxset(g) = u;
	    else
		GD_maxset(g) = UF_union(GD_maxset(g), u);
	    break;
	}
	switch (kind) {
	case SOURCERANK:
	    ND_ranktype(GD_minset(g)) = kind;
	    break;
	case SINKRANK:
	    ND_ranktype(GD_maxset(g)) = kind;
	    break;
	}
    }
}

static int 
rank_set_class(graph_t * g)
{
    static char *name[] = { "same", "min", "source", "max", "sink", NULL };
    static int class[] =
	{ SAMERANK, MINRANK, SOURCERANK, MAXRANK, SINKRANK, 0 };
    int val;

    if (is_cluster(g))
	return CLUSTER;
    val = maptoken(agget(g, "rank"), name, class);
    GD_set_type(g) = val;
    return val;
}

static int 
make_new_cluster(graph_t * g, graph_t * subg)
{
    int cno;
    cno = ++(GD_n_cluster(g));
    GD_clust(g) = ZALLOC(cno + 1, GD_clust(g), graph_t *, GD_n_cluster(g));
    GD_clust(g)[cno] = subg;
    do_graph_label(subg);
    return cno;
}

static void 
node_induce(graph_t * par, graph_t * g)
{
    node_t *n, *nn;
    edge_t *e;
    int i;

    /* enforce that a node is in at most one cluster at this level */
    for (n = agfstnode(g); n; n = nn) {
	nn = agnxtnode(g, n);
	if (ND_ranktype(n)) {
	    agdelete(g, n);
	    continue;
	}
	for (i = 1; i < GD_n_cluster(par); i++)
	    if (agcontains(GD_clust(par)[i], n))
		break;
	if (i < GD_n_cluster(par))
	    agdelete(g, n);
	ND_clust(n) = NULL;
    }

    for (n = agfstnode(g); n; n = agnxtnode(g, n)) {
	for (e = agfstout(dot_root(g), n); e; e = agnxtout(dot_root(g), e)) {
	    if (agcontains(g, aghead(e)))
		agsubedge(g,e,1);
	}
    }
}

void 
dot_scan_ranks(graph_t * g)
{
    node_t *n, *leader = NULL;
    GD_minrank(g) = MAXSHORT;
    GD_maxrank(g) = -1;
    for (n = agfstnode(g); n; n = agnxtnode(g, n)) {
	if (GD_maxrank(g) < ND_rank(n))
	    GD_maxrank(g) = ND_rank(n);
	if (GD_minrank(g) > ND_rank(n))
	    GD_minrank(g) = ND_rank(n);
	if (leader == NULL)
	    leader = n;
	else {
	    if (ND_rank(n) < ND_rank(leader))
		leader = n;
	}
    }
    GD_leader(g) = leader;
}

static void
cluster_leader(graph_t * clust)
{
    node_t *leader, *n;
    int maxrank = 0;

    /* find number of ranks and select a leader */
    leader = NULL;
    for (n = GD_nlist(clust); n; n = ND_next(n)) {
	if ((ND_rank(n) == 0) && (ND_node_type(n) == NORMAL))
	    leader = n;
	if (maxrank < ND_rank(n))
	    maxrank = ND_rank(n);
    }
    assert(leader != NULL);
    GD_leader(clust) = leader;

    for (n = agfstnode(clust); n; n = agnxtnode(clust, n)) {
	assert((ND_UF_size(n) <= 1) || (n == leader));
	UF_union(n, leader);
	ND_ranktype(n) = CLUSTER;
    }
}

/*
 * A cluster is collapsed in three steps.
 * 1) The nodes of the cluster are ranked locally.
 * 2) The cluster is collapsed into one node on the least rank.
 * 3) In class1(), any inter-cluster edges are converted using
 *    the "virtual node + 2 edges" trick.
 */
static void 
collapse_cluster(graph_t * g, graph_t * subg)
{
    if (GD_parent(subg)) {
	return;
    }
    GD_parent(subg) = g;
    node_induce(g, subg);
    if (agfstnode(subg) == NULL)
	return;
    make_new_cluster(g, subg);
    if (CL_type == LOCAL) {
	dot1_rank(subg, 0);
	cluster_leader(subg);
    } else
	dot_scan_ranks(subg);
}

/* Execute union commands for "same rank" subgraphs and clusters. */
static void 
collapse_sets(graph_t *rg, graph_t *g)
{
    int c;
    graph_t  *subg;
#ifdef OBSOLETE
    node_t *n;
#endif

    for (subg = agfstsubg(g); subg; subg = agnxtsubg(subg)) {
	c = rank_set_class(subg);
	if (c) {
	    if ((c == CLUSTER) && CL_type == LOCAL)
		collapse_cluster(rg, subg);
	    else
		collapse_rankset(rg, subg, c);
	}
	else collapse_sets(rg, subg);

#ifdef OBSOLETE
 Collapsing leaves is currently obsolete

	/* mark nodes with ordered edges so their leaves are not collapsed */
	if (agget(subg, "ordering"))
	    for (n = agfstnode(subg); n; n = agnxtnode(subg, n))
		ND_order(n) = 1;
#endif
    }
}

static void 
find_clusters(graph_t * g)
{
    graph_t *subg;
    for (subg = agfstsubg(dot_root(g)); subg; subg = agnxtsubg(subg)) {
	if (GD_set_type(subg) == CLUSTER)
	    collapse_cluster(g, subg);
    }
}

static void 
set_minmax(graph_t * g)
{
    int c;

    GD_minrank(g) += ND_rank(GD_leader(g));
    GD_maxrank(g) += ND_rank(GD_leader(g));
    for (c = 1; c <= GD_n_cluster(g); c++)
	set_minmax(GD_clust(g)[c]);
}

/* To ensure that min and max rank nodes always have the intended rank
 * assignment, reverse any incompatible edges.
 */
static point 
minmax_edges(graph_t * g)
{
    node_t *n;
    edge_t *e;
    point  slen;

    slen.x = slen.y = 0;
    if ((GD_maxset(g) == NULL) && (GD_minset(g) == NULL))
	return slen;
    if (GD_minset(g) != NULL)
	GD_minset(g) = UF_find(GD_minset(g));
    if (GD_maxset(g) != NULL)
	GD_maxset(g) = UF_find(GD_maxset(g));

    if ((n = GD_maxset(g))) {
	slen.y = (ND_ranktype(GD_maxset(g)) == SINKRANK);
	while ((e = ND_out(n).list[0])) {
	    assert(aghead(e) == UF_find(aghead(e)));
	    reverse_edge(e);
	}
    }
    if ((n = GD_minset(g))) {
	slen.x = (ND_ranktype(GD_minset(g)) == SOURCERANK);
	while ((e = ND_in(n).list[0])) {
	    assert(agtail(e) == UF_find(agtail(e)));
	    reverse_edge(e);
	}
    }
    return slen;
}
    
static int 
minmax_edges2(graph_t * g, point slen)
{
    node_t *n;
    edge_t *e = 0;

    if ((GD_maxset(g)) || (GD_minset(g))) {
	for (n = agfstnode(g); n; n = agnxtnode(g, n)) {
	    if (n != UF_find(n))
		continue;
	    if ((ND_out(n).size == 0) && GD_maxset(g) && (n != GD_maxset(g))) {
		e = virtual_edge(n, GD_maxset(g), NULL);
		ED_minlen(e) = slen.y;
		ED_weight(e) = 0;
	    }
	    if ((ND_in(n).size == 0) && GD_minset(g) && (n != GD_minset(g))) {
		e = virtual_edge(GD_minset(g), n, NULL);
		ED_minlen(e) = slen.x;
		ED_weight(e) = 0;
	    }
	}
    }
    return (e != 0);
}

/* Run the network simplex algorithm on each component. */
void rank1(graph_t * g)
{
    int maxiter = INT_MAX;
    int c;
    char *s;

    if ((s = agget(g, "nslimit1")))
	maxiter = atof(s) * agnnodes(g);
    for (c = 0; c < GD_comp(g).size; c++) {
	GD_nlist(g) = GD_comp(g).list[c];
	rank(g, (GD_n_cluster(g) == 0 ? 1 : 0), maxiter);	/* TB balance */
    }
}

/* 
 * Assigns ranks of non-leader nodes.
 * Expands same, min, max rank sets.
 * Leaf sets and clusters remain merged.
 * Sets minrank and maxrank appropriately.
 */
static void expand_ranksets(graph_t * g, aspect_t* asp)
{
    int c;
    node_t *n, *leader;

    if ((n = agfstnode(g))) {
	GD_minrank(g) = MAXSHORT;
	GD_maxrank(g) = -1;
	while (n) {
	    leader = UF_find(n);
	    /* The following works because ND_rank(n) == 0 if n is not in a
	     * cluster, and ND_rank(n) = the local rank offset if n is in
	     * a cluster. */
	    if ((leader != n) && (!asp || (ND_rank(n) == 0)))
		ND_rank(n) += ND_rank(leader);

	    if (GD_maxrank(g) < ND_rank(n))
		GD_maxrank(g) = ND_rank(n);
	    if (GD_minrank(g) > ND_rank(n))
		GD_minrank(g) = ND_rank(n);

	    if (ND_ranktype(n) && (ND_ranktype(n) != LEAFSET))
		UF_singleton(n);
	    n = agnxtnode(g, n);
	}
	if (g == dot_root(g)) {
	    if (CL_type == LOCAL) {
		for (c = 1; c <= GD_n_cluster(g); c++)
		    set_minmax(GD_clust(g)[c]);
	    } else {
		find_clusters(g);
	    }
	}
    } else {
	GD_minrank(g) = GD_maxrank(g) = 0;
    }
}

#define ALLOW_LEVELS
#ifdef ALLOW_LEVELS
void
setRanks (graph_t* g, attrsym_t* lsym)
{
    node_t* n;
    char*   s;
    char*   ep;
    long    v;

    for (n = agfstnode(g); n; n = agnxtnode(g,n)) {
	s = agxget (n, lsym);
	v = strtol (s, &ep, 10);
	if (ep == s)
	    agerr(AGWARN, "no level attribute for node \"%s\"\n", agnameof(n));
	ND_rank(n) = v;
    }
}
#endif

#ifdef UNUSED
static node_t **virtualEdgeHeadList = NULL;
static node_t **virtualEdgeTailList = NULL;
static int nVirtualEdges = 0;

static void
saveVirtualEdges(graph_t *g)
{
    edge_t *e;
    node_t *n;
    int cnt = 0;
    int lc;
    
    if (virtualEdgeHeadList != NULL) {
	free(virtualEdgeHeadList);
    }
    if (virtualEdgeTailList != NULL) {
	free(virtualEdgeTailList);
    }

  /* allocate memory */
    for (n = agfstnode(g); n; n = agnxtnode(g, n)) {
	for (lc = 0; lc < ND_in(n).size; lc++) {
	    e = ND_in(n).list[lc];
	    if (ED_edge_type(e) == VIRTUAL) cnt++;
	}
    }

    nVirtualEdges = cnt;
    virtualEdgeHeadList = N_GNEW(cnt, node_t*);
    virtualEdgeTailList = N_GNEW(cnt, node_t*);

    for (n = agfstnode(g); n; n = agnxtnode(g, n)) {
	for (lc = 0, cnt = 0; lc < ND_in(n).size; lc++) {
	    e = ND_in(n).list[lc];
	    if (ED_edge_type(e) == VIRTUAL) {
		virtualEdgeHeadList[cnt] = e->head;
		virtualEdgeTailList[cnt] = e->tail;
		if (Verbose)
		    printf("saved virtual edge: %s->%s\n", 
			virtualEdgeTailList[cnt]->name, 
			virtualEdgeHeadList[cnt]->name);	    
		cnt++;
	    }
	}
    }
}

static void
restoreVirtualEdges(graph_t *g)
{
    int i;
    edge_t e;

    for (i = 0; i < nVirtualEdges; i++) {
	if (virtualEdgeTailList[i] && virtualEdgeHeadList[i]) {
	    if (Verbose)
		printf("restoring virtual edge: %s->%s\n", 
		    virtualEdgeTailList[i]->name, virtualEdgeHeadList[i]->name);
	    virtual_edge(virtualEdgeTailList[i], virtualEdgeHeadList[i], NULL);
	}
    }
    if (Verbose)
	printf("restored %d virt edges\n", nVirtualEdges);
}
#endif

/* dot1_rank:
 * asp != NULL => g is root
 */
static void dot1_rank(graph_t * g, aspect_t* asp)
{
    point p;
#ifdef ALLOW_LEVELS
    attrsym_t* N_level;
#endif
    edgelabel_ranks(g);

    if (asp) {
	init_UF_size(g);
	initEdgeTypes(g);
    }

    collapse_sets(g,g);
    /*collapse_leaves(g); */
    class1(g);
    p = minmax_edges(g);
    decompose(g, 0);
    if (asp && ((GD_comp(g).size > 1)||(GD_n_cluster(g) > 0))) {
	asp->badGraph = 1;
	asp = NULL;
    }
    acyclic(g);
    if (minmax_edges2(g, p))
	decompose(g, 0);
#ifdef ALLOW_LEVELS
<<<<<<< HEAD
    if ((N_level = agattr(g, AGNODE, "level", NULL)))
=======
    if ((N_level = agattr(g,AGNODE,"level",NULL)))
>>>>>>> 1c6c6bb4
	setRanks(g, N_level);
    else
#endif

    if (asp)
	rank3(g, asp);
    else
	rank1(g);

    expand_ranksets(g, asp);
    cleanup1(g);
}

void dot_rank(graph_t * g, aspect_t* asp)
{
    if (agget (g, "newrank")) {
	GD_flags(g) |= NEW_RANK;
	dot2_rank (g, asp);
    }
    else
	dot1_rank (g, asp);
    if (Verbose)
	fprintf (stderr, "Maxrank = %d, minrank = %d\n", GD_maxrank(g), GD_minrank(g));
}

int is_cluster(graph_t * g)
{
    return (strncmp(agnameof(g), "cluster", 7) == 0);
}

#ifdef OBSOLETE
static node_t*
merge_leaves(graph_t * g, node_t * cur, node_t * new)
{
    node_t *rv;

    if (cur == NULL)
	rv = new;
    else {
	rv = UF_union(cur, new);
	ND_ht(rv) = MAX(ND_ht(cur), ND_ht(new));
	ND_lw(rv) = ND_lw(cur) + ND_lw(new) + GD_nodesep(g) / 2;
	ND_rw(rv) = ND_rw(cur) + ND_rw(new) + GD_nodesep(g) / 2;
    }
    return rv;
}

static void 
potential_leaf(graph_t * g, edge_t * e, node_t * leaf)
{
    node_t *par;

    if ((ED_tail_port(e).p.x) || (ED_head_port(e).p.x))
	return;
    if ((ED_minlen(e) != 1) || (ND_order(agtail(e)) > 0))
	return;
    par = ((leaf != aghead(e)) ? aghead(e) : agtail(e));
    ND_ranktype(leaf) = LEAFSET;
    if (par == agtail(e))
	GD_outleaf(par) = merge_leaves(g, GD_outleaf(par), leaf);
    else
	GD_inleaf(par) = merge_leaves(g, GD_inleaf(par), leaf);
}

static void 
collapse_leaves(graph_t * g)
{
    node_t *n;
    edge_t *e;

    for (n = agfstnode(g); n; n = agnxtnode(g, n)) {

	/* consider n as a potential leaf of some other node. */
	if ((ND_ranktype(n) != NOCMD) || (ND_order(n)))
	    continue;
	if (agfstout(g, n) == NULL) {
	    if ((e = agfstin(g, n)) && (agnxtin(g, e) == NULL)) {
		potential_leaf(g, AGMKOUT(e), n);
		continue;
	    }
	}
	if (agfstin(g, n) == NULL) {
	    if ((e = agfstout(g, n)) && (agnxtout(g, e) == NULL)) {
		potential_leaf(g, e, n);
		continue;
	    }
	}
    }
}
#endif

/* new ranking code:
 * Allows more constraints
 * Copy of level.c in dotgen2
 * Many of the utility functions are simpler or gone with
 * cgraph library.
 */
#define	BACKWARD_PENALTY	1000
#define STRONG_CLUSTER_WEIGHT   1000
#define	NORANK		6
#define ROOT    "\177root"
#define TOPNODE     "\177top"
#define BOTNODE     "\177bot"

/* hops is not used in dot, so we overload it to 
 * contain the index of the connected component
 */
#define ND_comp(n)  ND_hops(n)   

extern int rank2(Agraph_t *, int, int, int);

static void set_parent(graph_t* g, graph_t* p) 
{
    GD_parent(g) = p;
    make_new_cluster(p, g);
    node_induce(p, g);
}

static int is_empty(graph_t * g)
{
    return (!agfstnode(g));
}

static int is_a_strong_cluster(graph_t * g)
{
    int rv;
    char *str = agget(g, "compact");
    /* rv = mapBool((str), TRUE); */
    rv = mapBool((str), FALSE);
    return rv;
}

static int rankset_kind(graph_t * g)
{
    char *str = agget(g, "rank");

    if (str && str[0]) {
	if (!strcmp(str, "min"))
	    return MINRANK;
	if (!strcmp(str, "source"))
	    return SOURCERANK;
	if (!strcmp(str, "max"))
	    return MAXRANK;
	if (!strcmp(str, "sink"))
	    return SINKRANK;
	if (!strcmp(str, "same"))
	    return SAMERANK;
    }
    return NORANK;
}

static int is_nonconstraint(edge_t * e)
{
    char *constr;

    if (E_constr && (constr = agxget(e, E_constr))) {
	if (constr[0] && mapbool(constr) == FALSE)
	    return TRUE;
    }
    return FALSE;
}

static node_t *find(node_t * n)
{
    node_t *set;
    if ((set = ND_set(n))) {
	if (set != n)
	    set = ND_set(n) = find(set);
    } else
	set = ND_set(n) = n;
    return set;
}

static node_t *union_one(node_t * leader, node_t * n)
{
    if (n)
	return (ND_set(find(n)) = find(leader));
    else
	return leader;
}

static node_t *union_all(graph_t * g)
{
    node_t *n, *leader;

    n = agfstnode(g);
    if (!n)
	return n;
    leader = find(n);
    while ((n = agnxtnode(g, n)))
	union_one(leader, n);
    return leader;
}

static void compile_samerank(graph_t * ug, graph_t * parent_clust)
{
    graph_t *s;			/* subgraph being scanned */
    graph_t *clust;		/* cluster that contains the rankset */
    node_t *n, *leader;

    if (is_empty(ug))
	return;
    if (is_a_cluster(ug)) {
	clust = ug;
	if (parent_clust) {
	    GD_level(ug) = GD_level(parent_clust) + 1;
	    set_parent(ug, parent_clust);
	}
	else
	    GD_level(ug) = 0;
    } else
	clust = parent_clust;

    /* process subgraphs of this subgraph */
    for (s = agfstsubg(ug); s; s = agnxtsubg(s))
	compile_samerank(s, clust);

    /* process this subgraph as a cluster */
    if (is_a_cluster(ug)) {
	for (n = agfstnode(ug); n; n = agnxtnode(ug, n)) {
	    if (ND_clust(n) == 0)
		ND_clust(n) = ug;
#ifdef DEBUG
	    fprintf(stderr, "(%s) %s  %p\n", agnameof(ug), agnameof(n),
		    ND_clust(n));
#endif
	}
    }

    /* process this subgraph as a rankset */
    switch (rankset_kind(ug)) {
    case SOURCERANK:
	GD_has_sourcerank(clust) = TRUE;	/* fall through */
    case MINRANK:
	leader = union_all(ug);
	GD_minrep(clust) = union_one(leader, GD_minrep(clust));
	break;
    case SINKRANK:
	GD_has_sinkrank(clust) = TRUE;	/* fall through */
    case MAXRANK:
	leader = union_all(ug);
	GD_maxrep(clust) = union_one(leader, GD_maxrep(clust));
	break;
    case SAMERANK:
	leader = union_all(ug);
	/* do we need to record these ranksets? */
	break;
    case NORANK:
	break;
    default:			/* unrecognized - warn and do nothing */
	agerr(AGWARN, "%s has unrecognized rank=%s", agnameof(ug),
	      agget(ug, "rank"));
    }

    /* a cluster may become degenerate */
    if (is_a_cluster(ug) && GD_minrep(ug)) {
	if (GD_minrep(ug) == GD_maxrep(ug)) {
	    node_t *up = union_all(ug);
	    GD_minrep(ug) = up;
	    GD_maxrep(ug) = up;
	}
    }
}

static graph_t *dot_lca(graph_t * c0, graph_t * c1)
{
    while (c0 != c1) {
	if (GD_level(c0) >= GD_level(c1))
	    c0 = GD_parent(c0);
	else
	    c1 = GD_parent(c1);
    }
    return c0;
}

static int is_internal_to_cluster(edge_t * e)
{
    graph_t *par, *ct, *ch;
    ct = ND_clust(agtail(e));
    ch = ND_clust(aghead(e));
    if (ct == ch)
	return TRUE;
    par = dot_lca(ct, ch);
    /* if (par == agroot(par)) */
	/* return FALSE; */
    if ((par == ct) || (par == ch))
	return TRUE;
    return FALSE;
}

static node_t* Last_node;
static node_t* makeXnode (graph_t* G, char* name)
{
    node_t *n = agnode(G, name, 1);
    alloc_elist(4, ND_in(n));
    alloc_elist(4, ND_out(n));
    if (Last_node) {
	ND_prev(n) = Last_node;
	ND_next(Last_node) = n;
    } else {
	ND_prev(n) = NULL;
	GD_nlist(G) = n;
    }
    Last_node = n;
    ND_next(n) = NULL;
    
    return n;
}

static void compile_nodes(graph_t * g, graph_t * Xg)
{
    /* build variables */
    node_t *n;

    Last_node = NULL;
    for (n = agfstnode(g); n; n = agnxtnode(g, n)) {
	if (find(n) == n)
	    ND_rep(n) = makeXnode (Xg, agnameof(n));
    }
    for (n = agfstnode(g); n; n = agnxtnode(g, n)) {
	if (ND_rep(n) == 0)
	    ND_rep(n) = ND_rep(find(n));
    }
}

static void merge(edge_t * e, int minlen, int weight)
{
    ED_minlen(e) = MAX(ED_minlen(e), minlen);
    ED_weight(e) += weight;
}

static void strong(graph_t * g, node_t * t, node_t * h, edge_t * orig)
{
    edge_t *e;
    if ((e = agfindedge(g, t, h)) ||
	(e = agfindedge(g, h, t)) || (e = agedge(g, t, h, 0, 1)))
	merge(e, ED_minlen(orig), ED_weight(orig));
    else
	agerr(AGERR, "ranking: failure to create strong constraint edge between nodes %s and %s\n", 
	    agnameof(t), agnameof(h));
}

static void weak(graph_t * g, node_t * t, node_t * h, edge_t * orig)
{
    node_t *v;
    edge_t *e, *f;
    static int id;
    char buf[100];

    for (e = agfstin(g, t); e; e = agnxtin(g, e)) {
	/* merge with existing weak edge (e,f) */
	v = agtail(e);
	if ((f = agfstout(g, v)) && (aghead(f) == h)) {
	    return;
	}
    }
    if (!e) {
	sprintf (buf, "_weak_%d", id++);
	v = makeXnode(g, buf);
	e = agedge(g, v, t, 0, 1);
	f = agedge(g, v, h, 0, 1);
    }
    ED_minlen(e) = MAX(ED_minlen(e), 0);	/* effectively a nop */
    ED_weight(e) += ED_weight(orig) * BACKWARD_PENALTY;
    ED_minlen(f) = MAX(ED_minlen(f), ED_minlen(orig));
    ED_weight(f) += ED_weight(orig);
}

static void compile_edges(graph_t * ug, graph_t * Xg)
{
    node_t *n;
    edge_t *e;
    node_t *Xt, *Xh;
    graph_t *tc, *hc;

    /* build edge constraints */
    for (n = agfstnode(ug); n; n = agnxtnode(ug, n)) {
	Xt = ND_rep(n);
	for (e = agfstout(ug, n); e; e = agnxtout(ug, e)) {
	    if (is_nonconstraint(e))
		continue;
	    Xh = ND_rep(find(aghead(e)));
	    if (Xt == Xh)
		continue;

	    tc = ND_clust(agtail(e));
	    hc = ND_clust(aghead(e));

	    if (is_internal_to_cluster(e)) {
		/* determine if graph requires reversed edge */
		if ((find(agtail(e)) == GD_maxrep(ND_clust(agtail(e))))
		    || (find(aghead(e)) == GD_minrep(ND_clust(aghead(e))))) {
		    node_t *temp = Xt;
		    Xt = Xh;
		    Xh = temp;
		}
		strong(Xg, Xt, Xh, e);
	    } else {
		if (is_a_strong_cluster(tc) || is_a_strong_cluster(hc))
		    weak(Xg, Xt, Xh, e);
		else
		    strong(Xg, Xt, Xh, e);
	    }
	}
    }
}

static void compile_clusters(graph_t* g, graph_t* Xg, node_t* top, node_t* bot)
{
    node_t *n;
    node_t *rep;
    edge_t *e;
    graph_t *sub;

    if (is_a_cluster(g) && is_a_strong_cluster(g)) {
	for (n = agfstnode(g); n; n = agnxtnode(g, n)) {
	    if (agfstin(g, n) == 0) {
		rep = ND_rep(find(n));
		if (!top) top = makeXnode(Xg,TOPNODE);
		agedge(Xg, top, rep, 0, 1);
	    }
	    if (agfstout(g, n) == 0) {
		rep = ND_rep(find(n));
		if (!bot)  bot = makeXnode(Xg,BOTNODE);
		agedge(Xg, rep, bot, 0, 1);
	    }
	}
	if (top && bot) {
	    e = agedge(Xg, top, bot, 0, 1);
	    merge(e, 0, STRONG_CLUSTER_WEIGHT);
	}
    }
    for (sub = agfstsubg(g); sub; sub = agnxtsubg(sub))
	compile_clusters(sub, Xg, top, bot);
}

static void reverse_edge2(graph_t * g, edge_t * e)
{
    edge_t *rev;

    rev = agfindedge(g, aghead(e), agtail(e));
    if (!rev)
	rev = agedge(g, aghead(e), agtail(e), 0, 1);
    merge(rev, ED_minlen(e), ED_weight(e));
    agdelete(g, e);
}

static void dfs(graph_t * g, node_t * v)
{
    edge_t *e, *f;
    node_t *w;

    if (ND_mark(v))
	return;
    ND_mark(v) = TRUE;
    ND_onstack(v) = TRUE;
    for (e = agfstout(g, v); e; e = f) {
	f = agnxtout(g, e);
	w = aghead(e);
	if (ND_onstack(w))
	    reverse_edge2(g, e);
	else {
	    if (ND_mark(w) == FALSE)
		dfs(g, w);
	}
    }
    ND_onstack(v) = FALSE;
}

static void break_cycles(graph_t * g)
{
    node_t *n;

    for (n = agfstnode(g); n; n = agnxtnode(g, n))
	ND_mark(n) = ND_onstack(n) = FALSE;
    for (n = agfstnode(g); n; n = agnxtnode(g, n))
	dfs(g, n);
}

static void setMinMax (graph_t* g, int doRoot)
{
    int c, v;
    node_t *n;
    node_t* leader;

      /* Do child clusters */
    for (c = 1; c <= GD_n_cluster(g); c++)
	    setMinMax(GD_clust(g)[c], 0);

    if (!GD_parent(g) && !doRoot) // root graph
	return;

    GD_minrank(g) = MAXSHORT;
    GD_maxrank(g) = -1;
    for (n = agfstnode(g); n; n = agnxtnode(g, n)) {
	v = ND_rank(n);
	if (GD_maxrank(g) < v)
	    GD_maxrank(g) = v;
	if (GD_minrank(g) > v) {
	    GD_minrank(g) = v;
	    leader = n;
	}
    }
    GD_leader(g) = leader;
}

/* readout_levels:
 * Store node rank information in original graph.
 * Set rank bounds in graph and clusters
 * Free added data structures.
 *
 * rank2 is called with balance=1, which ensures that minrank=0
 */
static void readout_levels(graph_t * g, graph_t * Xg, int ncc)
{
    node_t *n;
    node_t *xn;
    int* minrk = NULL;
    int doRoot = 0;

    GD_minrank(g) = MAXSHORT;
    GD_maxrank(g) = -1;
    if (ncc > 1) {
	int i;
	minrk = N_NEW(ncc+1,int);
	for (i = 1; i <= ncc; i++)
	    minrk[i] = MAXSHORT;
    }
    for (n = agfstnode(g); n; n = agnxtnode(g, n)) {
	xn = ND_rep(find(n));
	ND_rank(n) = ND_rank(xn);
	if (GD_maxrank(g) < ND_rank(n))
	    GD_maxrank(g) = ND_rank(n);
	if (GD_minrank(g) > ND_rank(n))
	    GD_minrank(g) = ND_rank(n);
	if (minrk) {
	    ND_comp(n) = ND_comp(xn);
	    minrk[ND_comp(n)] = MIN(minrk[ND_comp(n)],ND_rank(n));
	}
    }
    if (minrk) {
	for (n = agfstnode(g); n; n = agnxtnode(g, n))
	    ND_rank(n) -= minrk[ND_comp(n)];
	/* Non-uniform shifting, so recompute maxrank/minrank of root graph */
	doRoot = 1;
    }
    else if (GD_minrank(g) > 0) {  /* should never happen */
	int delta = GD_minrank(g);
	for (n = agfstnode(g); n; n = agnxtnode(g, n))
	    ND_rank(n) -= delta;
	GD_minrank(g) -= delta;
	GD_maxrank(g) -= delta;
    }

    setMinMax(g, doRoot);

    /* release fastgraph memory from Xg */
    for (n = agfstnode(Xg); n; n = agnxtnode(Xg, n)) {
	free_list(ND_in(n));
	free_list(ND_out(n));
    }

    free(ND_alg(agfstnode(g)));
    for (n = agfstnode(g); n; n = agnxtnode(g, n)) {
	ND_alg(n) = NULL;
    }
    if (minrk)
	free (minrk);
}

static void dfscc(graph_t * g, node_t * n, int cc)
{
    edge_t *e;
    if (ND_comp(n) == 0) {
	ND_comp(n) = cc;
	for (e = agfstout(g, n); e; e = agnxtout(g, e))
	    dfscc(g, aghead(e), cc);
	for (e = agfstin(g, n); e; e = agnxtin(g, e))
	    dfscc(g, agtail(e), cc);
    }
}

static int connect_components(graph_t * g)
{
    int cc = 0;
    node_t *n;

    for (n = agfstnode(g); n; n = agnxtnode(g, n))
	ND_comp(n) = 0;
    for (n = agfstnode(g); n; n = agnxtnode(g, n))
	if (ND_comp(n) == 0)
	    dfscc(g, n, ++cc);
    if (cc > 1) {
	node_t *root = makeXnode(g, ROOT);
	int ncc = 1;
	for (n = agfstnode(g); n; n = agnxtnode(g, n)) {
	    if (ND_comp(n) == ncc) {
		(void) agedge(g, root, n, 0, 1);
		ncc++;
	    }
	}
    }
    return (cc);
}

static void add_fast_edges (graph_t * g)
{
    node_t *n;
    edge_t *e;
    for (n = agfstnode(g); n; n = agnxtnode(g, n)) {
	for (e = agfstout(g, n); e; e = agnxtout(g, e)) {
	    elist_append(e, ND_out(n));
	    elist_append(e, ND_in(aghead(e)));
	}
    }
}

static void my_init_graph(Agraph_t *g, Agobj_t *graph, void *arg)
{ int *sz = arg; agbindrec(graph,"level graph rec",sz[0],TRUE); }
static void my_init_node(Agraph_t *g, Agobj_t *node, void *arg)
{ int *sz = arg; agbindrec(node,"level node rec",sz[1],TRUE); }
static void my_init_edge(Agraph_t *g, Agobj_t *edge, void *arg)
{ int *sz = arg; agbindrec(edge,"level edge rec",sz[2],TRUE); }
static Agcbdisc_t mydisc = { {my_init_graph,0,0}, {my_init_node,0,0}, {my_init_edge,0,0} };

int infosizes[] = {
    sizeof(Agraphinfo_t), 
    sizeof(Agnodeinfo_t),
    sizeof(Agedgeinfo_t)
};

void dot2_rank(graph_t * g, aspect_t* asp)
{
    int ssize;
    int ncc, maxiter = INT_MAX;
    char *s;
    graph_t *Xg;

    Last_node = NULL;
    Xg = agopen("level assignment constraints", Agstrictdirected, 0);
    agbindrec(Xg,"level graph rec",sizeof(Agraphinfo_t),TRUE);
    agpushdisc(Xg,&mydisc,infosizes);

    edgelabel_ranks(g);

    if ((s = agget(g, "nslimit1")))
	maxiter = atof(s) * agnnodes(g);
    else
	maxiter = INT_MAX;

    compile_samerank(g, 0);
    compile_nodes(g, Xg);
    compile_edges(g, Xg);
    compile_clusters(g, Xg, 0, 0);
    break_cycles(Xg);
    ncc = connect_components(Xg);
    add_fast_edges (Xg);

    if (asp) {
	init_UF_size(Xg);
	initEdgeTypes(Xg);
    }

    if ((s = agget(g, "searchsize")))
	ssize = atoi(s);
    else
	ssize = -1;
    rank2(Xg, 1, maxiter, ssize);
/* fastgr(Xg); */
    readout_levels(g, Xg, ncc);
#ifdef DEBUG
    fprintf (stderr, "Xg %d nodes %d edges\n", agnnodes(Xg), agnedges(Xg));
#endif
    agclose(Xg);
}<|MERGE_RESOLUTION|>--- conflicted
+++ resolved
@@ -557,11 +557,7 @@
     if (minmax_edges2(g, p))
 	decompose(g, 0);
 #ifdef ALLOW_LEVELS
-<<<<<<< HEAD
-    if ((N_level = agattr(g, AGNODE, "level", NULL)))
-=======
     if ((N_level = agattr(g,AGNODE,"level",NULL)))
->>>>>>> 1c6c6bb4
 	setRanks(g, N_level);
     else
 #endif
