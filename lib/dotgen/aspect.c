/* $Id$ $Revision$ */
/* vim:set shiftwidth=4 ts=8: */

/*************************************************************************
 * Copyright (c) 2011 AT&T Intellectual Property 
 * All rights reserved. This program and the accompanying materials
 * are made available under the terms of the Eclipse Public License v1.0
 * which accompanies this distribution, and is available at
 * http://www.eclipse.org/legal/epl-v10.html
 *
 * Contributors: See CVS logs. Details at http://www.graphviz.org/
 *************************************************************************/

#include "dot.h"

/*
 * Author: Mohammad T. Irfan
 *   Summer, 2008
 */

/* TODO:
 *   - Support clusters
 *   - Support disconnected graphs
 *   - Provide algorithms for aspect ratios < 1
 */

#define MIN_AR 1.0
#define MAX_AR 20.0
#define DEF_PASSES 5
#define DPI 72

/*
 *       NODE GROUPS FOR SAME RANKING
 *       Node group data structure groups nodes together for
 *       MIN, MAX, SOURCE, SINK constraints.
 *       The grouping is based on the union-find data structure and
 *       provides sequential access to the nodes in the same group.
 */

/* data structure for node groups */
typedef struct nodeGroup_t {
    node_t **nodes;
    int nNodes;
    double width, height;
} nodeGroup_t;

static nodeGroup_t *nodeGroups;
static int nNodeGroups = 0;

/* computeNodeGroups:
 * computeNodeGroups function does the groupings of nodes.   
 * The grouping is based on the union-find data structure.
 */
static void computeNodeGroups(graph_t * g)
{
    node_t *n;

    nodeGroups = N_GNEW(agnnodes(g), nodeGroup_t);

    nNodeGroups = 0;

    /* initialize node ids. Id of a node is used as an index to the group. */
    for (n = agfstnode(g); n; n = agnxtnode(g, n)) {
	ND_id(n) = -1;
    }

    for (n = agfstnode(g); n; n = agnxtnode(g, n)) {
	if (ND_UF_size(n) == 0) {	/* no same ranking constraint */
	    nodeGroups[nNodeGroups].nodes = NEW(node_t *);
	    nodeGroups[nNodeGroups].nodes[0] = n;
	    nodeGroups[nNodeGroups].nNodes = 1;
	    nodeGroups[nNodeGroups].width = ND_width(n);
	    nodeGroups[nNodeGroups].height = ND_height(n);

	    ND_id(n) = nNodeGroups;
	    nNodeGroups++;
	} else			/* group same ranked nodes */
	{
	    node_t *l = UF_find(n);
	    if (ND_id(l) > -1)	/* leader is already grouped */
	    {
		int index = ND_id(l);
		nodeGroups[index].nodes[nodeGroups[index].nNodes++] = n;
		nodeGroups[index].width += ND_width(n);
		nodeGroups[index].height =
		    (nodeGroups[index].height <
		     ND_height(n)) ? ND_height(n) : nodeGroups[index].
		    height;

		ND_id(n) = index;
	    } else		/* create a new group */
	    {
		nodeGroups[nNodeGroups].nodes =
		    N_NEW(ND_UF_size(l), node_t *);

		if (l == n)	/* node n is the leader */
		{
		    nodeGroups[nNodeGroups].nodes[0] = l;
		    nodeGroups[nNodeGroups].nNodes = 1;
		    nodeGroups[nNodeGroups].width = ND_width(l);
		    nodeGroups[nNodeGroups].height = ND_height(l);
		} else {
		    nodeGroups[nNodeGroups].nodes[0] = l;
		    nodeGroups[nNodeGroups].nodes[1] = n;
		    nodeGroups[nNodeGroups].nNodes = 2;
		    nodeGroups[nNodeGroups].width =
			ND_width(l) + ND_width(n);
		    nodeGroups[nNodeGroups].height =
			(ND_height(l) <
			 ND_height(n)) ? ND_height(n) : ND_height(l);
		}

		ND_id(l) = nNodeGroups;
		ND_id(n) = nNodeGroups;
		nNodeGroups++;
	    }
	}
    }

}

/*
 *       END OF CODES FOR NODE GROUPS 
 */

/* countDummyNodes:
 *  Count the number of dummy nodes
 */
int countDummyNodes(graph_t * g)
{
    int count = 0;
    node_t *n;
    edge_t *e;

    /* Count dummy nodes */
    for (n = agfstnode(g); n; n = agnxtnode(g, n)) {
	for (e = agfstout(g, n); e; e = agnxtout(g, e)) {
#ifdef UNUSED
	    /* this loop can be avoided */
	    for (k = ND_rank(agtail(e))+1; k < ND_rank(aghead(e)); k++) {
	       count++;
	    }
#endif
		/* flat edges do not have dummy nodes */
	    if (ND_rank(aghead(e)) != ND_rank(agtail(e)))	
		count += abs(ND_rank(aghead(e)) - ND_rank(agtail(e))) - 1;
	}
    }
    return count;
}

/*
 *       FFDH PACKING ALGORITHM TO ACHIEVE TARGET ASPECT RATIO
 */

/*
 *  layerWidthInfo_t: data structure for keeping layer width information
 *  Each layer consists of a number of node groups.
 */
typedef struct layerWidthInfo_t {
    int layerNumber;
    nodeGroup_t **nodeGroupsInLayer;
    int *removed;		/* is the node group removed? */
    int nNodeGroupsInLayer;
    int nDummyNodes;
    double width;
    double height;
} layerWidthInfo_t;

static layerWidthInfo_t *layerWidthInfo = NULL;
static int *sortedLayerIndex;
static int nLayers = 0;

/* computeLayerWidths:
 */
static void computeLayerWidths(graph_t * g)
{
    int i;
    node_t *v;
    node_t *n;
    edge_t *e;

    nLayers = 0;

    /* free previously allocated memory */
    if (layerWidthInfo) {
	for (i = 0; i < nNodeGroups; i++) {
	    if (layerWidthInfo[i].nodeGroupsInLayer) {
		int j;
		for (j = 0; j < layerWidthInfo[i].nNodeGroupsInLayer; j++) {
		    //if (layerWidthInfo[i].nodeGroupsInLayer[j])
		    //free(layerWidthInfo[i].nodeGroupsInLayer[j]);
		}
		free(layerWidthInfo[i].nodeGroupsInLayer);
	    }
	    if (layerWidthInfo[i].removed)
		free(layerWidthInfo[i].removed);
	}

	free(layerWidthInfo);
    }
    /* allocate memory
     * the number of layers can go up to the number of node groups
     */
    layerWidthInfo = N_NEW(nNodeGroups, layerWidthInfo_t);

    for (i = 0; i < nNodeGroups; i++) {
	layerWidthInfo[i].nodeGroupsInLayer =
	    N_NEW(nNodeGroups, nodeGroup_t *);

	layerWidthInfo[i].removed = N_NEW(nNodeGroups, int);

	layerWidthInfo[i].layerNumber = i;
	layerWidthInfo[i].nNodeGroupsInLayer = 0;
	layerWidthInfo[i].nDummyNodes = 0;
	layerWidthInfo[i].width = 0.0;
	layerWidthInfo[i].height = 0.0;
    }



    /* Count dummy nodes in the layer */
    for (n = agfstnode(g); n; n = agnxtnode(g, n))
	for (e = agfstout(g, n); e; e = agnxtout(g, e)) {
	    int k;

	    /* FIX: This loop maybe unnecessary, but removing it and using 
             * the commented codes next, gives a segmentation fault. I 
             * forgot the reason why.
             */
	    for (k = ND_rank(agtail(e)) + 1; k < ND_rank(aghead(e)); k++) {
		layerWidthInfo[k].nDummyNodes++;
	    }

#ifdef UNUSED
	    if (ND_rank(aghead(e)) != ND_rank(agtail(e)))
		/* flat edges do not have dummy nodes  */
		layerWidthInfo[k].nDummyNodes = abs(ND_rank(aghead(e)) - ND_rank(agtail(e))) - 1;
#endif
	}

#ifdef UNUSED
  /*****************************************************************
   * This code is removed. It considers dummy nodes in layer width,
   * which does not give good results in experiments.
   *****************************************************************/

    for (i = 0; i < nNodeGroups; i++) {
       v = nodeGroups[i].nodes[0];
       layerWidthInfo[ND_rank(v)].width = (layerWidthInfo[ND_rank(v)].nDummyNodes - 1) * GD_nodesep(g); 
       }
#endif

    /* gather the layer information */
    for (i = 0; i < nNodeGroups; i++) {
	v = nodeGroups[i].nodes[0];
	if (ND_rank(v) + 1 > nLayers)	/* update the number of layers */
	    nLayers = ND_rank(v) + 1;

	layerWidthInfo[ND_rank(v)].width +=
	    nodeGroups[i].width * DPI + (layerWidthInfo[ND_rank(v)].width >
					 0) * GD_nodesep(g);
	if (layerWidthInfo[ND_rank(v)].height < nodeGroups[i].height * DPI)
	    layerWidthInfo[ND_rank(v)].height = nodeGroups[i].height * DPI;
	layerWidthInfo[ND_rank(v)].
	    nodeGroupsInLayer[layerWidthInfo[ND_rank(v)].
			      nNodeGroupsInLayer] = &nodeGroups[i];
	layerWidthInfo[ND_rank(v)].nNodeGroupsInLayer++;
    }

}

/* compFunction:
 * Comparison function to be used in qsort.
 * For sorting the layers by nonincreasing width
 */
static int compFunction(const void *a, const void *b)
{
    int *ind1 = (int *) a;
    int *ind2 = (int *) b;

    return (layerWidthInfo[*ind2].width >
	    layerWidthInfo[*ind1].width) - (layerWidthInfo[*ind2].width <
					    layerWidthInfo[*ind1].width);
}

/* sortLayers:
 * Sort the layers by width (nonincreasing order)
 * qsort should be replaced by insertion sort for better performance.
 * (layers are "almost" sorted during iterations)
 */
static void sortLayers(graph_t * g)
{
    qsort(sortedLayerIndex, agnnodes(g), sizeof(int), compFunction);
}

#ifdef UNUSED
/* getMaxDummyNodes:
 * get the max # of dummy nodes on the incoming edges to a nodeGroup
 */
static int getMaxDummyNodes(nodeGroup_t * ng)
{
    int i, max = 0, cnt = 0;
    for (i = 0; i < ng->nNodes; i++) {
	node_t *n = ng->nodes[i];
	edge_t *e;
	graph_t *g = agraphof(n);
	for (e = agfstin(g, n); e; e = agnxtin(g, e)) {
	    cnt += ND_rank(aghead(e)) - ND_rank(agtail(e));	// it's 1 more than the original count
	    if (ND_rank(aghead(e)) - ND_rank(agtail(e)) > max)
		max = ND_rank(aghead(e)) - ND_rank(agtail(e));
	}
    }

    return max;
}
#endif

/* getOutDegree:
 * Return the sum of out degrees of the nodes in a node group.
 */
static int getOutDegree(nodeGroup_t * ng)
{
    int i, cnt = 0;
    for (i = 0; i < ng->nNodes; i++) {
	node_t *n = ng->nodes[i];
	edge_t *e;
	graph_t *g = agraphof(n);

	/* count outdegree. This loop might be unnecessary. */
	for (e = agfstout(g, n); e; e = agnxtout(g, e)) {
	    cnt++;
	}
    }

    return cnt;
}

/* compFunction2:
 * Comparison function to be used in qsort.
 * For sorting the node groups by their out degrees (nondecreasing)
 */
static int compFunction2(const void *a, const void *b)
{
    nodeGroup_t **ind1 = (nodeGroup_t **) a, **ind2 = (nodeGroup_t **) b;

    int cnt1 = getOutDegree(*ind1);
    int cnt2 = getOutDegree(*ind2);

    return (cnt2 < cnt1) - (cnt2 > cnt1);
}

#ifdef UNUSED
/* compFunction3:
 * Comparison function to be used in qsort.
 * For sorting the node groups by their height & width
 */
static int compFunction3(const void *a, const void *b)
{
    nodeGroup_t **ind1 = (nodeGroup_t **) a, **ind2 = (nodeGroup_t **) b;
    if ((*ind2)->height == (*ind1)->height)
	return ((*ind2)->width < (*ind1)->width) - ((*ind2)->width >
						    (*ind1)->width);

    return ((*ind2)->height < (*ind1)->height) - ((*ind2)->height >
						  (*ind1)->height);
}

/*****************************************************************
 * The following commented codes are no longer used
 * Originally used in the cocktail tool.
 *****************************************************************/
/* checkLayerConstraints:
 * check if there is any node group in the layer 
 * that is not constrained by MIN/MAX/SOURCE/SINK-RANK constraints.
 */
static int checkLayerConstraints(layerWidthInfo_t lwi)
{
    int i;
    for (i = 0; i < lwi.nNodeGroupsInLayer; i++) {
	if (lwi.nodeGroupsInLayer[i]->nNodes > 0) {
	    int rtype = ND_ranktype(lwi.nodeGroupsInLayer[i]->nodes[0]);
	    if (rtype != MINRANK && rtype != MAXRANK && rtype != SOURCERANK
		&& rtype != SINKRANK)
		return 1;
	}
    }

    return 0;
}

/* checkLayerConstraints:
 * check if all the node groups in the layer are 
 * constrained by MIN/MAX/SOURCE/SINK-RANK constraints
 */
static int checkLayerConstraints(layerWidthInfo_t lwi)
{
    int i;
    for (i = 0; i < lwi.nNodeGroupsInLayer; i++) {
	if (lwi.nodeGroupsInLayer[i]->nNodes > 0) {
	    int rtype = ND_ranktype(lwi.nodeGroupsInLayer[i]->nodes[0]);
	    if (rtype != MINRANK && rtype != MAXRANK && rtype != SOURCERANK
		&& rtype != SINKRANK)
		return 0;
	}
    }

    return 1;
}

/* checkNodeGroupConstraints:
 * check if the node group is not constrained by 
 * MIN/MAX/SOURCE/SINK-RANK constraints
 * Only used in the cocktail tool.
 */
static int checkNodeGroupConstraints(nodeGroup_t * ndg)
{
    int i;
    int rtype = ND_ranktype(ndg->nodes[0]);

    if (rtype != MINRANK && rtype != MAXRANK && rtype != SOURCERANK
	&& rtype != SINKRANK)
	return 1;

    return 0;
}

/* checkHorizontalEdge:
 * check if there is an edge from ng to a node in 
 * layerWidthInfo[nextLayerIndex].
 * Only used in the cocktail tool.
 */
static int
checkHorizontalEdge(graph_t * g, nodeGroup_t * ng, int nextLayerIndex)
{
    int i;
    edge_t *e;

    for (i = 0; i < ng->nNodes; i++) {
	for (e = agfstout(g, ng->nodes[i]); e; e = agnxtout(g, e)) {
	    if (layerWidthInfo[nextLayerIndex].layerNumber ==
		ND_rank(aghead(e))) {
		return 1;
	    }
	}
    }


    return 0;
}

/* hasMaxOrSinkNodes:
 * check if the the layer lwi has MAX or SINK nodes
 * Only used in the cocktail tool.
 */
static int hasMaxOrSinkNodes(layerWidthInfo_t * lwi)
{
    int i, j;

    for (i = 0; i < lwi->nNodeGroupsInLayer; i++) {
	if (lwi->removed[i])
	    continue;
	for (j = 0; j < lwi->nodeGroupsInLayer[i]->nNodes; j++) {
	    if (ND_ranktype(lwi->nodeGroupsInLayer[i]->nodes[j]) == MAXRANK
		|| ND_ranktype(lwi->nodeGroupsInLayer[i]->nodes[j]) ==
		SINKRANK)
		return 1;
	}
    }

    return 0;
}

/* reduceMaxWidth:
 * The following function is no longer used.
 * Originally used for FFDH packing heuristic
 * FFDH procedure
 */
static void reduceMaxWidth(graph_t * g)
{
    int i;
    int maxLayerIndex;		// = sortedLayerIndex[0];
    double nextMaxWidth;	// = (nLayers > 1) ? layerWidthInfo[sortedLayerIndex[1]].width : 0;
    double w = 0;
    Agnode_t *v;

    for (i = 0; i < nLayers; i++) {
	if (layerWidthInfo[sortedLayerIndex[i]].nNodeGroupsInLayer <= 1)	// || !checkLayerConstraints(layerWidthInfo[sortedLayerIndex[i]]))
	    continue;
	else {
	    maxLayerIndex = sortedLayerIndex[i];
	    nextMaxWidth =
		(nLayers >
		 i + 1) ? layerWidthInfo[sortedLayerIndex[i +
							  1]].width : 0;
	    break;
	}
    }

    if (i == nLayers)
	return;			//reduction of layerwidth is not possible.


    //sort the node groups in maxLayerIndex layer by height and then width, nonincreasing
    qsort(layerWidthInfo[maxLayerIndex].nodeGroupsInLayer,
	  layerWidthInfo[maxLayerIndex].nNodeGroupsInLayer,
	  sizeof(nodeGroup_t *), compFunction2);
    //printf("ht0 = %lf, ht1 = %lf\n", ND_height(layerWidthInfo[maxLayerIndex].nodes[0]), ND_height(layerWidthInfo[maxLayerIndex].nodes[1]));


    if (nextMaxWidth <= layerWidthInfo[maxLayerIndex].width / 2
	|| nextMaxWidth == layerWidthInfo[maxLayerIndex].width)
	nextMaxWidth = layerWidthInfo[maxLayerIndex].width / 2;

    double targetWidth = nextMaxWidth;	//layerWidthInfo[maxLayerIndex].width/2;

    //printf("max = %lf, target = %lf\n", layerWidthInfo[maxLayerIndex].width, targetWidth);//,  w + (layerWidthInfo[maxLayerIndex].nodeGroupsInLayer[i])->width );
    //getchar();


    //packing by node demotion
    int nextLayerIndex = -1;
    for (i = 0; i < nLayers; i++) {
	if (layerWidthInfo[i].layerNumber ==
	    layerWidthInfo[maxLayerIndex].layerNumber + 1)
	    nextLayerIndex = i;
    }

    if (nextLayerIndex > -1) {
	//if (layerWidthInfo[nextLayerIndex].width <= 0.5*layerWidthInfo[maxLayerIndex].width)
	//{
	int changed = 0;
	//demote nodes to the next layer
	for (i = 0; i < layerWidthInfo[maxLayerIndex].nNodeGroupsInLayer;
	     i++) {
	    if (layerWidthInfo[maxLayerIndex].removed[i])
		continue;

	    if (!checkHorizontalEdge
		(g, layerWidthInfo[maxLayerIndex].nodeGroupsInLayer[i],
		 nextLayerIndex)
		&& w + layerWidthInfo[nextLayerIndex].width +
		(layerWidthInfo[maxLayerIndex].nodeGroupsInLayer[i])->
		width <= targetWidth) {
		w += (layerWidthInfo[maxLayerIndex].nodeGroupsInLayer[i])->
		    width;
		changed++;

		int j;
		nodeGroup_t *ng =
		    layerWidthInfo[maxLayerIndex].nodeGroupsInLayer[i];

		layerWidthInfo[maxLayerIndex].removed[i] = 1;
		layerWidthInfo[maxLayerIndex].nNodeGroupsInLayer--;
		layerWidthInfo[maxLayerIndex].width -= ng->width;
		for (j = 0; j < ng->nNodes; j++)
		    ND_rank(ng->nodes[j])++;


		layerWidthInfo[nextLayerIndex].
		    nodeGroupsInLayer[layerWidthInfo[nextLayerIndex].
				      nNodeGroupsInLayer] = ng;
		layerWidthInfo[nextLayerIndex].
		    removed[layerWidthInfo[nextLayerIndex].
			    nNodeGroupsInLayer] = 0;
		layerWidthInfo[nextLayerIndex].nNodeGroupsInLayer++;
		layerWidthInfo[nextLayerIndex].width += ng->width;

		//int jj;
		//for (jj = 0; jj < layerWidthInfo[nextLayerIndex].nNodeGroupsInLayer; jj++) {
		    //Agnode_t *node = layerWidthInfo[nextLayerIndex].nodeGroupsInLayer[jj]->nodes[0];
		    //printf("%s\n", agnameof(node));
		//}
	    }

	}

	if (changed) {
	    //printf("Demoted %d nodes\n", changed);
	    return;
	}
	//}
    }
    //packing by creating new layers. Must be commented out if packing by demotion is used

    //going to create a new layer. increase the rank of all higher ranked nodes. (to be modified...)
    for (v = agfstnode(g); v; v = agnxtnode(g, v)) {
	if (ND_rank(v) > layerWidthInfo[maxLayerIndex].layerNumber)	///////////********  +1
	    ND_rank(v)++;
    }

    for (i = 0; i < nLayers; i++) {
	if (layerWidthInfo[i].layerNumber >
	    layerWidthInfo[maxLayerIndex].layerNumber)
	    layerWidthInfo[i].layerNumber++;
    }

    //now partition the current layer into two layers (to be modified to support general case of > 2 layers)
    int flag = 0;		//is a new layer created?
    int alt = 0;
    for (i = 0; i < layerWidthInfo[maxLayerIndex].nNodeGroupsInLayer; i++) {
	if (layerWidthInfo[maxLayerIndex].removed[i])
	    continue;

	//nodesep-> only if there are > 1 nodes*******************************
	if ((w +
	     (layerWidthInfo[maxLayerIndex].nodeGroupsInLayer[i])->width *
	     DPI + (w > 0) * GD_nodesep(g) <= targetWidth && alt == 0
	     && ND_ranktype(layerWidthInfo[maxLayerIndex].
			    nodeGroupsInLayer[i]->nodes[0]) != SINKRANK
	     && ND_ranktype(layerWidthInfo[maxLayerIndex].
			    nodeGroupsInLayer[i]->nodes[0]) != MAXRANK)
	    ||
	    (ND_ranktype
	     (layerWidthInfo[maxLayerIndex].nodeGroupsInLayer[i]->
	      nodes[0]) != SINKRANK
	     && ND_ranktype(layerWidthInfo[maxLayerIndex].
			    nodeGroupsInLayer[i]->nodes[0]) != MAXRANK
	     && hasMaxOrSinkNodes(&layerWidthInfo[maxLayerIndex]))
	    )
	    //&& ND_pinned(layerWidthInfo[maxLayerIndex].nodes[i]) == 0 ) 
	{
	    w += (layerWidthInfo[maxLayerIndex].nodeGroupsInLayer[i])->
		width * DPI + (w > 0) * GD_nodesep(g);
	    alt = 1;
	} else {
	    int j;
	    nodeGroup_t *ng =
		layerWidthInfo[maxLayerIndex].nodeGroupsInLayer[i];

	    flag = 1;

	    layerWidthInfo[maxLayerIndex].removed[i] = 1;
	    layerWidthInfo[maxLayerIndex].nNodeGroupsInLayer--;
	    layerWidthInfo[maxLayerIndex].nDummyNodes++;	/////************** SHOULD BE INCREASED BY THE SUM OF INDEG OF ALL NODES IN GROUP
	    layerWidthInfo[maxLayerIndex].width -=
		(ng->width * DPI + GD_nodesep(g));
	    for (j = 0; j < ng->nNodes; j++)
		ND_rank(ng->nodes[j])++;

	    //create new layer
	    layerWidthInfo[nLayers].
		nodeGroupsInLayer[layerWidthInfo[nLayers].
				  nNodeGroupsInLayer] = ng;
	    layerWidthInfo[nLayers].nNodeGroupsInLayer++;
	    layerWidthInfo[nLayers].layerNumber = ND_rank(ng->nodes[0]);

	    layerWidthInfo[nLayers].width += (ng->width * DPI + (layerWidthInfo[nLayers].nNodeGroupsInLayer > 1) * GD_nodesep(g));	// just add the node widths now. 

	    alt = 0;
	}
    }

    if (flag) {
	//calculate number of dummy nodes
	node_t *n;
	edge_t *e;
	int nDummy = 0;

	for (n = agfstnode(g); n; n = agnxtnode(g, n))
	    for (e = agfstout(g, n); e; e = agnxtout(g, e)) {
		if ((ND_rank(aghead(e)) > layerWidthInfo[nLayers].layerNumber
		     && ND_rank(agtail(e)) <
		     layerWidthInfo[nLayers].layerNumber)
		    || (ND_rank(aghead(e)) <
			layerWidthInfo[nLayers].layerNumber
			&& ND_rank(agtail(e)) >
			layerWidthInfo[nLayers].layerNumber)
		    )
		    nDummy++;
	    }

	layerWidthInfo[nLayers].nDummyNodes = nDummy;
	layerWidthInfo[nLayers].width +=
	    (layerWidthInfo[nLayers].nDummyNodes - 1) * GD_nodesep(g);
	nLayers++;
    }

    else {
	//undo increment of ranks and layerNumbers.*****************
	for (v = agfstnode(g); v; v = agnxtnode(g, v)) {
	    if (ND_rank(v) > layerWidthInfo[maxLayerIndex].layerNumber + 1)
		ND_rank(v)--;
	}

	for (i = 0; i < nLayers; i++) {
	    if (layerWidthInfo[i].layerNumber >
		layerWidthInfo[maxLayerIndex].layerNumber + 1)
		layerWidthInfo[i].layerNumber--;
	}
    }
}
#endif

/* reduceMaxWidth2:
 * This is the main heuristic for partitioning the widest layer.
 * Partitioning is based on outdegrees of nodes.
 * Replace compFunction2 by compFunction3 if you want to partition
 * by node widths and heights.
 * FFDH procedure
 */
static void reduceMaxWidth2(graph_t * g)
{
    int i;
    int maxLayerIndex;
    double nextMaxWidth;
    double w = 0;
    double targetWidth;
    int fst;
    nodeGroup_t *fstNdGrp;
    int ndem;
    int p, q;
    int limit;
    int rem;
    int rem2;


    /* Find the widest layer. it must have at least 2 nodes. */
    for (i = 0; i < nLayers; i++) {
	if (layerWidthInfo[sortedLayerIndex[i]].nNodeGroupsInLayer <= 1)
	    continue;
	else {
	    maxLayerIndex = sortedLayerIndex[i];
	    /* get the width of the next widest layer */
	    nextMaxWidth =
		(nLayers >
		 i + 1) ? layerWidthInfo[sortedLayerIndex[i +
							  1]].width : 0;
	    break;
	}
    }

    if (i == nLayers)
	return;			/* reduction of layerwidth is not possible. */

    /* sort the node groups in maxLayerIndex layer by height and 
     * then width, nonincreasing 
     */
    qsort(layerWidthInfo[maxLayerIndex].nodeGroupsInLayer,
	  layerWidthInfo[maxLayerIndex].nNodeGroupsInLayer,
	  sizeof(nodeGroup_t *), compFunction2);

#if 0
    printf("\nSorted nodes in mx layer:\n---------------------------\n");
    for (i = 0; i < layerWidthInfo[maxLayerIndex].nNodeGroupsInLayer; i++) {
	Agnode_t *node = layerWidthInfo[maxLayerIndex].nodeGroupsInLayer[i]->nodes[0];
	printf("%s. width=%lf, height=%lf\n",
	       agnameof(node), node->width, node->height);
    }
#endif

    if (nextMaxWidth <= layerWidthInfo[maxLayerIndex].width / 4
	|| nextMaxWidth >= layerWidthInfo[maxLayerIndex].width * 3 / 4)
	nextMaxWidth = layerWidthInfo[maxLayerIndex].width / 2;

    targetWidth = nextMaxWidth;	/* layerWidthInfo[maxLayerIndex].width/2; */

    /* now partition the current layer into two or more 
     * layers (determined by the ranking algorithm)
     */
    fst = 0;
    ndem = 0;
    limit = layerWidthInfo[maxLayerIndex].nNodeGroupsInLayer;
    rem = 0;
    rem2 = 0;

    /* initialize w, the width of the widest layer after partitioning */
    w = 0;

    for (i = 0; i < limit + rem; i++) {
	if (layerWidthInfo[maxLayerIndex].removed[i]) {
	    rem++;
	    continue;
	}

	if ((w +
	     layerWidthInfo[maxLayerIndex].nodeGroupsInLayer[i]->width *
	     DPI + (w > 0) * GD_nodesep(g) <= targetWidth)
	    || !fst) {
	    w += (layerWidthInfo[maxLayerIndex].nodeGroupsInLayer[i])->
		width * DPI + (w > 0) * GD_nodesep(g);
	    if (!fst) {
		fstNdGrp =
		    layerWidthInfo[maxLayerIndex].nodeGroupsInLayer[i];
		fst = 1;
	    }
	} else {
	    nodeGroup_t *ng =
		layerWidthInfo[maxLayerIndex].nodeGroupsInLayer[i];


#ifdef UNUSED
	    /* The following code corrects w by adding dummy node spacing. 
	     * It's no longer used
	     */
	    int l;
	    for (l = 0; l < ng->nNodes; l++) {
		w += (ND_in(ng->nodes[l]).size - 1) * GD_nodesep(g);
	    }
#endif

	    for (p = 0; p < fstNdGrp->nNodes; p++)
		for (q = 0; q < ng->nNodes; q++) {
		    //printf("Trying to add virtual edge: %s -> %s\n",
		    //    agnameof(fstNdGrp->nodes[p]), agnameof(ng->nodes[q]));

		    /* The following code is for deletion of long virtual edges.
		     * It's no longer used.
		     */
#ifdef UNUSED
		    for (s = ND_in(ng->nodes[q]).size - 1; s >= 0; s--) {
			ev = ND_in(ng->nodes[q]).list[s];

			edge_t *et;
			int fail = 0;
			cnt = 0;

			for (et = agfstin(g, aghead(ev)); et;
			     et = agnxtin(g, et)) {
			    if (aghead(et) == aghead(ev)
				&& agtail(et) == agtail(ev)) {
				fail = 1;
				break;
			    }
			}

			if (fail) {
			    //printf("FAIL DETECTED\n");
			    continue;
			}


			if (ED_edge_type(ev) == VIRTUAL
			    && ND_rank(aghead(ev)) > ND_rank(agtail(ev)) + 1) {
			    //printf("%d. inNode= %s.deleted: %s->%s\n",
			    //   test++, agnameof(ng->nodes[q]),
			    //   agnameof(agtail(ev)), agnameof(aghead(ev)));

			    delete_fast_edge(ev);
			    free(ev);
			}
		    }
#endif

		    /* add a new virtual edge */
		    edge_t *newVEdge =
			virtual_edge(fstNdGrp->nodes[p], ng->nodes[q],
				     NULL);
		    ED_edge_type(newVEdge) = VIRTUAL;
		    ndem++;	/* increase number of node demotions */
		}

	    /* the following code updates the layer width information. The 
	     * update is not useful in the current version of the heuristic.
	     */
	    layerWidthInfo[maxLayerIndex].removed[i] = 1;
	    rem2++;
	    layerWidthInfo[maxLayerIndex].nNodeGroupsInLayer--;
	    /* SHOULD BE INCREASED BY THE SUM OF INDEG OF ALL NODES IN GROUP */
	    layerWidthInfo[maxLayerIndex].nDummyNodes++;
	    layerWidthInfo[maxLayerIndex].width -=
		(ng->width * DPI + GD_nodesep(g));
	}
    }
}

#ifdef UNUSED
/* balanceLayers:
 * The following is the layer balancing heuristic.
 * Balance the widths of the layers as much as possible.
 * It's no longer used.
 */
static void balanceLayers(graph_t * g)
{
    int maxLayerIndex, nextLayerIndex, i;
    double maxWidth, w;

    //get the max width layer number

    for (i = 0; i < nLayers; i++) {
	if (layerWidthInfo[sortedLayerIndex[i]].nNodeGroupsInLayer <= 1
	    ||
	    layerWidthInfo[sortedLayerIndex[i]].layerNumber + 1 == nLayers)
	    continue;
	else {
	    maxLayerIndex = sortedLayerIndex[i];
	    maxWidth = layerWidthInfo[maxLayerIndex].width;
	    printf("Balancing: maxLayerIndex = %d\n", maxLayerIndex);
	    break;
	}
    }

    if (i == nLayers)
	return;			//reduction of layerwidth is not possible.

    //balancing ~~ packing by node demotion
    nextLayerIndex = -1;
    for (i = 0; i < nLayers; i++) {
	if (layerWidthInfo[i].layerNumber ==
	    layerWidthInfo[maxLayerIndex].layerNumber + 1) {
	    nextLayerIndex = i;
	}
    }

    if (nextLayerIndex > -1) {
	//if (layerWidthInfo[nextLayerIndex].width <= 0.5*layerWidthInfo[maxLayerIndex].width)
	//{
	int changed = 0;
	w = 0;

	//demote nodes to the next layer
	for (i = 0; i < layerWidthInfo[maxLayerIndex].nNodeGroupsInLayer;
	     i++) {
	    if (layerWidthInfo[maxLayerIndex].removed[i])
		continue;

	    if (!checkHorizontalEdge
		(g, layerWidthInfo[maxLayerIndex].nodeGroupsInLayer[i],
		 nextLayerIndex)
		&& layerWidthInfo[nextLayerIndex].width
		/*+ (layerWidthInfo[maxLayerIndex].nodeGroupsInLayer[i])->width */
		<= layerWidthInfo[maxLayerIndex].width
		/*- (layerWidthInfo[maxLayerIndex].nodeGroupsInLayer[i])->width*/
		) {
		w += (layerWidthInfo[maxLayerIndex].nodeGroupsInLayer[i])->
		    width;
		changed++;

		int j;
		nodeGroup_t *ng =
		    layerWidthInfo[maxLayerIndex].nodeGroupsInLayer[i];

		layerWidthInfo[maxLayerIndex].removed[i] = 1;
		layerWidthInfo[maxLayerIndex].nNodeGroupsInLayer--;
		layerWidthInfo[maxLayerIndex].width -= (ng->width);
		layerWidthInfo[maxLayerIndex].nDummyNodes++;
		for (j = 0; j < ng->nNodes; j++)
		    ND_rank(ng->nodes[j])++;


		layerWidthInfo[nextLayerIndex].
		    nodeGroupsInLayer[layerWidthInfo[nextLayerIndex].
				      nNodeGroupsInLayer] = ng;
		layerWidthInfo[nextLayerIndex].
		    removed[layerWidthInfo[nextLayerIndex].
			    nNodeGroupsInLayer] = 0;
		layerWidthInfo[nextLayerIndex].nNodeGroupsInLayer++;
		layerWidthInfo[nextLayerIndex].width +=
		    (ng->width + GD_nodesep(g));
	    }

	}

	if (changed) {
	    //printf("Demoted %d nodes\n", changed);
	    return;
	}
	//}
    }
}

/* applyPacking:
 * The following is the initial packing heuristic
 * It's no longer used.
 */
static void applyPacking(graph_t * g, double targetAR)
{
    int i;

    sortedLayerIndex = N_NEW(agnnodes(g), int);

    for (i = 0; i < agnnodes(g); i++) {
	sortedLayerIndex[i] = i;
    }


    node_t *v;

    for (v = agfstnode(g); v; v = agnxtnode(g, v)) {
	//printf("%s, rank = %d, ranktype = %d\n", agnameof(v), ND_rank(v), ND_ranktype(v));
    }

    //GD_nodesep(g) = 0.25;
    //GD_ranksep(g) = 0.25;
    ////////////////////
    //printf("Nodesep = %d, Ranksep = %d\n",GD_nodesep(g), GD_ranksep(g));


    for (i = 0; i < 1; i++) {
	//printf("iteration = %d\n----------------------\n", i);
	for (v = agfstnode(g); v; v = agnxtnode(g, v)) {
	    //printf("%s rank = %d\n", agnameof(v), ND_rank(v));
	}

	computeLayerWidths(g);
	sortLayers(g);
	reduceMaxWidth(g);

	//printf("====================\n");
    }


    int k;

    for (k = 0; k < nLayers - 1; k++) {
	int cnt = 0, tg;
	if (layerWidthInfo[k].nNodeGroupsInLayer > 7) {

	    cnt = 0;
	    tg = layerWidthInfo[k].nNodeGroupsInLayer - 7;

	    for (i = layerWidthInfo[k].nNodeGroupsInLayer - 1; i >= 0; i--) {

		if (layerWidthInfo[k].removed[i])
		    continue;

		int j;
		nodeGroup_t *ng = layerWidthInfo[k].nodeGroupsInLayer[i];


		layerWidthInfo[k].removed[i] = 1;
		layerWidthInfo[k].nNodeGroupsInLayer--;
		layerWidthInfo[k].nDummyNodes++;
		layerWidthInfo[k].width -=
		    (ng->width * DPI + GD_nodesep(g));
		for (j = 0; j < ng->nNodes; j++)
		    ND_rank(ng->nodes[j])++;

		//create new layer
		layerWidthInfo[k +
			       1].nodeGroupsInLayer[layerWidthInfo[k +
								   1].
						    nNodeGroupsInLayer] =
		    ng;
		layerWidthInfo[k + 1].nNodeGroupsInLayer++;
		//layerWidthInfo[k+1].layerNumber = ND_rank(ng->nodes[0]);

		//layerWidthInfo[k+1].width += ( ng->width*DPI + (layerWidthInfo[nLayers].nNodeGroupsInLayer > 1) * GD_nodesep(g) ); // just add the node widths now. 

		cnt++;

		if (cnt == tg)
		    break;

	    }
	}
    }

    //calcualte the max width
    int maxW = 0;
    int nNodeG = 0, l, nDummy = 0;
    int index;

    for (k = 0; k < nLayers; k++) {
	//printf("Layer#=%d, #dumNd=%d, width=%0.1lf, node=%s\n", layerWidthInfo[k].layerNumber, layerWidthInfo[k].nDummyNodes, layerWidthInfo[k].width,
	// agnameof(layerWidthInfo[k].nodeGroupsInLayer[0]->nodes[0]));
	if (layerWidthInfo[k].width > maxW)	// && layerWidthInfo[k].nNodeGroupsInLayer > 0)
	{
	    maxW = layerWidthInfo[k].width;
	    nNodeG = layerWidthInfo[k].nNodeGroupsInLayer;
	    l = layerWidthInfo[k].layerNumber;
	    nDummy = layerWidthInfo[k].nDummyNodes;
	    index = k;
	}
    }
    //printf("Ht=%d, MxW=%d, #ndGr=%d, #dumNd=%d, lyr#=%d, 1stNd=%s\n", (nLayers-1)*DPI, maxW, nNodeG, nDummy, l, agnameof(layerWidthInfo[index].nodeGroupsInLayer[0]->nodes[0]));

    // printf("Finally...\n------------------\n");
    for (v = agfstnode(g); v; v = agnxtnode(g, v)) {
	//printf("%s, rank = %d, ranktype = %d\n", agnameof(v, ND_rank(v), ND_ranktype(v));
    }

}
#endif

/* applyPacking2:
 * The following is the packing heuristic for wide layout.
 */
static void applyPacking2(graph_t * g)
{
    int i;

    sortedLayerIndex = N_NEW(agnnodes(g), int);

    for (i = 0; i < agnnodes(g); i++) {
	sortedLayerIndex[i] = i;
    }

    computeLayerWidths(g);
    sortLayers(g);
    reduceMaxWidth2(g);

}

#ifdef UNUSED
/* applyPacking4:
 * The following is the packing heuristic for wide layout.
 * It's used with Nikolov-Healy healy heuristic.
 */
void applyPacking4(graph_t * g)
{
    int i;

    sortedLayerIndex = N_NEW(agnnodes(g), int);

    for (i = 0; i < agnnodes(g); i++) {
	sortedLayerIndex[i] = i;
    }


    for (i = 0; i < 1; i++) {
	/*    printf("iteration = %d\n----------------------\n", i);
	   for (v = agfstnode(g); v; v = agnxtnode(g,v))
	   {
	   printf("%s rank = %d\n", agnameof(v), ND_rank(v));
	   }
	 */


	computeLayerWidths(g);
	sortLayers(g);
	reduceMaxWidth2(g);
	//printf("====================\n");
    }
}

/*
 *       NOCOLOV & HEALY'S NODE PROMOTION HEURISTIC
 */

/****************************************************************
 * This data structure is needed for backing up node information
 * during node promotion
 ****************************************************************/
typedef struct myNodeInfo_t {
    int indegree;
    int outdegree;
    int rank;
    Agnode_t *node;
} myNodeInfo_t;

myNodeInfo_t *myNodeInfo;


/* getMaxLevelNumber:
 * return the maximum level number assigned
 */
int getMaxLevelNumber(graph_t * g)
{
    int max;
    Agnode_t *n;

    max = ND_rank(agfstnode(g));

    for (n = agfstnode(g); n; n = agnxtnode(g, n)) {
	if (ND_rank(n) > max)
	    max = ND_rank(n);
    }

    return max;
}

/* countDummyDiff:
 * return the difference in the count of dummy nodes before 
 * and after promoting the node v
 */
static int countDummyDiff(graph_t * g, Agnode_t * v, int max)
{
    int dummydiff = 0;
    Agedge_t *e;
    Agnode_t *u;
    int maxR = 0;
    int j;

    for (j = 0; j < ND_in(v).size; j++) {
	e = ND_in(v).list[j];
	u = agtail(e);

	if (myNodeInfo[ND_id(u)].rank == myNodeInfo[ND_id(v)].rank + 1) {
	    dummydiff += countDummyDiff(g, u, max);
	}
    }

    if (myNodeInfo[ND_id(v)].rank + 1 < max
	|| (ND_in(v).size == 0 && myNodeInfo[ND_id(v)].rank + 1 <= max))
	myNodeInfo[ND_id(v)].rank += 1;

    dummydiff = dummydiff - ND_in(v).size + ND_out(v).size;


    return dummydiff;
}

/* applyPromotionHeuristic:
 * Node Promotion Heuristic
 * by Nikolov and Healy
 */
static void applyPromotionHeuristic(graph_t * g)
{
    graph_t graphBkup = *g;
    Agnode_t *v;
    int promotions;

    int max = getMaxLevelNumber(g);
    int count = 0;
    int nNodes = agnnodes(g);
    int i, j;

    myNodeInfo = N_NEW(nNodes, myNodeInfo_t);
    myNodeInfo_t *myNodeInfoBak = N_NEW(nNodes, myNodeInfo_t);

    for (v = agfstnode(g), i = 0; v; v = agnxtnode(g, v), i++) {
	myNodeInfo[i].indegree = ND_in(v).size;
	myNodeInfo[i].outdegree = ND_out(v).size;
	myNodeInfo[i].rank = ND_rank(v);
	myNodeInfo[i].node = v;
	ND_id(v) = i;

	myNodeInfoBak[i] = myNodeInfo[i];
    }

    do {
	promotions = 0;

	for (v = agfstnode(g); v; v = agnxtnode(g, v)) {
	    if (ND_in(v).size > 0) {
		if (countDummyDiff(g, v, max) <= 0) {
		    promotions++;

		    for (j = 0; j < nNodes; j++) {
			myNodeInfoBak[j] = myNodeInfo[j];
		    }

		} else {
		    for (j = 0; j < nNodes; j++) {
			myNodeInfo[j] = myNodeInfoBak[j];
		    }
		}
	    }
	}
	count++;
    } while (count < max);

    for (v = agfstnode(g); v; v = agnxtnode(g, v)) {
	ND_rank(v) = myNodeInfo[ND_id(v)].rank;
    }
}

/*
 *       LONGEST PATH ALGORITHM
 */

/* allNeighborsAreBelow:
 * Return 1 if all the neighbors of n already ranked, else 0
 */
static int allNeighborsAreBelow(Agnode_t * n)
{
    Agedge_t *e;
    graph_t *g = agraphof(n);
    int i;

    //for (e = agfstout(g,n); e; e = agnxtout(g,e))
    for (i = 0; i < ND_out(n).size; i++) {
	e = ND_out(n).list[i];
	if (ED_edge_type(e) == VIRTUAL) {
	    if (ED_to_orig(e) != NULL)
		e = ED_to_orig(e);
	    else if (ND_node_type(aghead(e)) == VIRTUAL)
		continue;
	}

	if (ND_pinned(aghead(e)) != 2)	//neighbor of n is not below
	{
	    return 0;
	}
    }

    return 1;
}

/* reverseLevelNumbers:
 * In Nikolov and Healy ranking, bottom layer ranking is  0 and
 * top layer ranking is the maximum. 
 * Graphviz does the opposite.
 * This function does the reversing from Nikolov to Graphviz.
 */
static void reverseLevelNumbers(graph_t * g)
{
    Agnode_t *n;
    int max;

    max = getMaxLevelNumber(g);

    //printf("max = %d\n", max);

    //return;
    for (n = agfstnode(g); n; n = agnxtnode(g, n)) {
	ND_rank(n) = max - ND_rank(n);
    }
}

/* doSameRank:
 * Maintain the same ranking constraint.
 * Can only be used with the Nikolov and Healy algorithm
 */
static void doSameRank(graph_t * g)
{
    int i;
    for (i = 0; i < nNodeGroups; i++) {
	int j;

	for (j = 0; j < nodeGroups[i].nNodes; j++) {
	    if (ND_ranktype(nodeGroups[i].nodes[j]) == SAMERANK)	//once we find a SAMERANK node in a group- make all the members of the group SAMERANK
	    {
		int k;
		int r = ND_rank(UF_find(nodeGroups[i].nodes[j]));
		for (k = 0; k < nodeGroups[i].nNodes; k++) {
		    ND_rank(nodeGroups[i].
			    nodes[(j + k) % nodeGroups[i].nNodes]) = r;
		}

		break;
	    }
	}
    }
}

/* doMinRank:
 * Maintain the MIN ranking constraint.
 * Can only be used with the Nikolov and Healy algorithm
 */
void doMinRank(graph_t * g)
{
    int i;
    for (i = 0; i < nNodeGroups; i++) {
	int j;

	for (j = 0; j < nodeGroups[i].nNodes; j++) {
	    if (ND_ranktype(nodeGroups[i].nodes[j]) == MINRANK)	//once we find a MINRANK node in a group- make the rank of all the members of the group 0
	    {
		int k;
		for (k = 0; k < nodeGroups[i].nNodes; k++) {
		    ND_rank(nodeGroups[i].
			    nodes[(j + k) % nodeGroups[i].nNodes]) = 0;
		    if (ND_ranktype
			(nodeGroups[i].
			 nodes[(j + k) % nodeGroups[i].nNodes]) !=
			SOURCERANK)
			ND_ranktype(nodeGroups[i].
				    nodes[(j +
					   k) % nodeGroups[i].nNodes]) =
			    MINRANK;
		}

		break;
	    }
	}
    }
}

/* getMaxRank:
 * Return the maximum rank among all nodes.
 */
static int getMaxRank(graph_t * g)
{
    int i;
    node_t *v;
    int maxR = ND_rank(agfstnode(g));
    for (v = agfstnode(g); v; v = agnxtnode(g, v)) {
	if (ND_rank(v) > maxR)
	    maxR = ND_rank(v);
    }

    return maxR;
}

/* doMaxRank:
 * Maintain the MAX ranking constraint.
 * Can only be used with the Nikolov and Healy algorithm
 */
static void doMaxRank(graph_t * g)
{
    int i;
    for (i = 0; i < nNodeGroups; i++) {
	int j;
	int maxR = getMaxRank(g);

	for (j = 0; j < nodeGroups[i].nNodes; j++) {
	    if (ND_ranktype(nodeGroups[i].nodes[j]) == MAXRANK)	//once we find a MAXRANK node in a group- make the rank of all the members of the group MAX
	    {
		int k;
		for (k = 0; k < nodeGroups[i].nNodes; k++) {
		    ND_rank(nodeGroups[i].
			    nodes[(j + k) % nodeGroups[i].nNodes]) = maxR;
		    if (ND_ranktype
			(nodeGroups[i].
			 nodes[(j + k) % nodeGroups[i].nNodes]) !=
			SINKRANK)
			ND_ranktype(nodeGroups[i].
				    nodes[(j +
					   k) % nodeGroups[i].nNodes]) =
			    MAXRANK;
		}

		break;
	    }
	}
    }
}

/* doSourceRank:
 * Maintain the SOURCE ranking constraint.
 * Can only be used with the Nikolov and Healy algorithm
 */
static void doSourceRank(graph_t * g)
{
    int i;
    int flag = 0;

    for (i = 0; i < nNodeGroups; i++) {
	int j;

	for (j = 0; j < nodeGroups[i].nNodes; j++) {
	    //once we find a SOURCERANK node in a group- make the rank of all the members of the group 0
	    if (ND_ranktype(nodeGroups[i].nodes[j]) == SOURCERANK) {
		int k;
		for (k = 0; k < nodeGroups[i].nNodes; k++) {
		    ND_rank(nodeGroups[i].
			    nodes[(j + k) % nodeGroups[i].nNodes]) = 0;
		    ND_ranktype(nodeGroups[i].
				nodes[(j + k) % nodeGroups[i].nNodes]) =
			SOURCERANK;
		}

		flag = 1;
		break;
	    }
	}
    }

    if (!flag)
	return;

    flag = 0;

    //The SourceRank group might be the only group having rank 0. Check if increment of ranking of other nodes is necessary at all.
    for (i = 0; i < nNodeGroups; i++) {
	if (nodeGroups[i].nNodes > 0
	    && ND_ranktype(nodeGroups[i].nodes[0]) != SOURCERANK
	    && ND_rank(nodeGroups[i].nodes[0]) == 0) {
	    flag = 1;
	    break;
	}
    }


    if (!flag)
	return;

    //Now make all NON-SourceRank nodes' ranking nonzero (increment)
    for (i = 0; i < nNodeGroups; i++) {
	if (nodeGroups[i].nNodes > 0
	    && ND_ranktype(nodeGroups[i].nodes[0]) != SOURCERANK) {
	    int j;

	    for (j = 0; j < nodeGroups[i].nNodes; j++) {
		ND_rank(nodeGroups[i].nodes[j])++;
	    }
	}
    }
}

/* doSinkRank:
 * Maintain the SINK ranking constraint.
 * Can only be used with the Nikolov and Healy algorithm
 */
static void doSinkRank(graph_t * g)
{
    int i, max;
    int flag = 0;

    max = getMaxRank(g);


    //Check if any non-sink node has rank = max
    for (i = 0; i < nNodeGroups; i++) {
	if (nodeGroups[i].nNodes > 0
	    && ND_ranktype(nodeGroups[i].nodes[0]) != SINKRANK
	    && ND_rank(nodeGroups[i].nodes[0]) == max) {
	    flag = 1;
	    break;
	}
    }

    if (!flag)
	return;

    for (i = 0; i < nNodeGroups; i++) {
	int j;

	for (j = 0; j < nodeGroups[i].nNodes; j++) {
	    if (ND_ranktype(nodeGroups[i].nodes[j]) == SINKRANK)	//once we find a SINKRANK node in a group- make the rank of all the members of the group: max+1
	    {
		int k;
		for (k = 0; k < nodeGroups[i].nNodes; k++) {
		    ND_rank(nodeGroups[i].
			    nodes[(j + k) % nodeGroups[i].nNodes]) =
			max + 1;
		    ND_ranktype(nodeGroups[i].
				nodes[(j + k) % nodeGroups[i].nNodes]) =
			SINKRANK;
		}

		break;
	    }
	}
    }
}

/* rank2: 
 * Initial codes for ranking (Nikolov-Healy).
 * It's no longer used.
 */
void rank2(graph_t * g)
{
    int currentLayer = 1;
    int nNodes = agnnodes(g);
    int nEdges = agnedges(g);
    int nPinnedNodes = 0, nSelected = 0;
    Agnode_t *n, **UArray;
    int USize = 0;
    int i, prevSize = 0;

    UArray = N_NEW(nEdges * 2, Agnode_t *);

    /* make all pinning values 0 */
    for (n = agfstnode(g); n; n = agnxtnode(g, n)) {
	ND_pinned(n) = 0;
    }

    while (nPinnedNodes != nNodes) {
	for (nSelected = 0, n = agfstnode(g); n; n = agnxtnode(g, n)) {
	    if (ND_pinned(n) == 0) {
		if (allNeighborsAreBelow(n)) {
		    ND_pinned(n) = 1;

		    UArray[USize] = n;
		    USize++;

		    ND_rank(n) = currentLayer;
		    nPinnedNodes++;
		    nSelected++;
		}
	    }
	}

	if (nSelected == 0)	//no node has been selected
	{
	    currentLayer++;
	    for (i = prevSize; i < USize; i++) {
		ND_pinned(UArray[i]) = 2;	//pinning value of 2 indicates this node is below the current node under consideration
	    }

	    prevSize = USize;
	}
    }

    //Apply Nikolov's node promotion heuristic
    applyPromotionHeuristic(g);

    //this is for the sake of graphViz layer numbering scheme
    reverseLevelNumbers(g);

    computeNodeGroups(g);	//groups of UF DS nodes

    //modify the ranking to respect the same ranking constraint
    doSameRank(g);

    //satisfy min ranking constraints
    doMinRank(g);
    doMaxRank(g);

    //satisfy source ranking constraints
    doSourceRank(g);
    doSinkRank(g);

    //Apply the FFDH algorithm to achieve better aspect ratio;
    applyPacking(g, 1);		//achieve an aspect ratio of 1
}
#endif

/****************************************************************
 * Initialize all the edge types to NORMAL 
 ****************************************************************/
void initEdgeTypes(graph_t * g)
{
    edge_t *e;
    node_t *n;
    int lc;

    for (n = agfstnode(g); n; n = agnxtnode(g, n)) {
	for (lc = 0; lc < ND_in(n).size; lc++) {
	    e = ND_in(n).list[lc];
	    ED_edge_type(e) = NORMAL;
	}
    }
}

/* computeCombiAR:
 * Compute and return combinatorial aspect ratio 
 * =
 * Width of the widest layer / Height 
 * (in ranking phase)
 */
static double computeCombiAR(graph_t * g)
{
    int i, maxLayerIndex;
    double maxW = 0;
    double maxH;
    double ratio;

    computeLayerWidths(g);
    maxH = (nLayers - 1) * GD_ranksep(g);

    for (i = 0; i < nLayers; i++) {
	if (maxW <
	    layerWidthInfo[i].width +
	    layerWidthInfo[i].nDummyNodes * GD_nodesep(g)) {
	    maxW =
		layerWidthInfo[i].width +
		layerWidthInfo[i].nDummyNodes * GD_nodesep(g);
	    maxLayerIndex = i;
	}
	maxH += layerWidthInfo[i].height;
    }

    ratio = maxW / maxH;

    return ratio;
}

#ifdef UNUSED
/* applyExpansion:
 * Heuristic for expanding very narrow graphs by edge reversal.
 * Needs improvement.
 */
void applyExpansion(graph_t * g)
{
    node_t *sink = NULL;
    int i, k;
    edge_t *e;

    computeLayerWidths(g);

    for (i = 0; i < nLayers; i++) {
	if (layerWidthInfo[i].layerNumber == nLayers / 2) {
	    k = i;
	    break;
	}
    }

    //now reverse the edges, from the k-th layer nodes to their parents
    for (i = 0; i < layerWidthInfo[k].nNodeGroupsInLayer; i++) {
	int p;
	nodeGroup_t *ng = layerWidthInfo[k].nodeGroupsInLayer[i];
	for (p = 0; p < ng->nNodes; p++) {
	    node_t *nd = ng->nodes[p];

	    while (e = ND_in(nd).list[0]) {
		printf("Reversing edge: %s->%s\n", agnemeof(agtail(e)),
		       agnameof(aghead(e)));
		reverse_edge(e);
	    }

	    int j, l;
	    node_t *v3;
	    edge_t *e3;
	    for (v3 = agfstnode(g); v3; v3 = agnxtnode(g, v3)) {
		for (e3 = agfstout(g, v3); e3; e3 = agnxtout(g, e3)) {
		    if (ND_rank(aghead(e3)) > k && ND_rank(agtail(e3)) < k) {
			printf("Reversing long edge: %s->%s\n",
			       agnameof(agtail(e3)), agnameof(aghead(e3)));
			reverse_edge(e3);
		    }

		}
	    }

	    /*for (l = 0; l < nLayers; l++) {
	        if (layerWidthInfo[l].layerNumber <= k)
	            continue;

	        for (j = 0; j < layerWidthInfo[l].nNodeGroupsInLayer; j++) {
	            int q;
	            nodeGroup_t *ng2 = layerWidthInfo[l].nodeGroupsInLayer[j];
	            for (q = 0; q < ng2->nNodes; q++) {
	                node_t *nd2 = ng2->nodes[q];
	                edge_t *e2;
	                int s = 0;
	                while (e2 = ND_in(nd2).list[s]) {
	                    if (ND_rank(agtail(e2)) < k) {
	                        printf("Reversing edge: %s->%s\n",
				    agnameof(agtail(e2)), agnameof(aghead(e2)));
	                        getchar();
	                        //reverse_edge(e2);
	                    }
	                    else s++;
	                }
	            }
	        }
	    } */

	    if (sink == NULL) {
		int brFlag = 1;
		for (l = 0; l < nLayers && brFlag; l++) {
		    for (j = 0;
			 j < layerWidthInfo[l].nNodeGroupsInLayer
			 && brFlag; j++) {
			int q;
			nodeGroup_t *ng2 =
			    layerWidthInfo[l].nodeGroupsInLayer[j];
			for (q = 0; q < ng2->nNodes && brFlag; q++) {
			    node_t *nd2 = ng2->nodes[q];
			    if (ND_in(nd2).size == 0) {
				sink = nd2;
				brFlag = 0;
			    }
			}
		    }
		}

	    }

	    virtual_edge(nd,	/*sink */
			 layerWidthInfo[0].nodeGroupsInLayer[0]->nodes[0],
			 NULL);
	}
    }

    //collapse_sets(g);
}
#endif

/* zapLayers:
 * After applying the expansion heuristic, some layers are
 * found to be empty.
 * This function removes the empty layers.
 */
static void zapLayers(graph_t * g)
{
    int i, j;
    int start = 0;
    int count = 0;

    /* the layers are sorted by the layer number.  now zap the empty layers */

    for (i = 0; i < nLayers; i++) {
	if (layerWidthInfo[i].nNodeGroupsInLayer == 0) {
	    if (count == 0)
		start = layerWidthInfo[i].layerNumber;
	    count++;
	} else if (count && layerWidthInfo[i].layerNumber > start) {
	    for (j = 0; j < layerWidthInfo[i].nNodeGroupsInLayer; j++) {
		int q;
		nodeGroup_t *ng = layerWidthInfo[i].nodeGroupsInLayer[j];
		for (q = 0; q < ng->nNodes; q++) {
		    node_t *nd = ng->nodes[q];
		    ND_rank(nd) -= count;
		}
	    }
	}
    }
}

/* rank3: 
 * ranking function for dealing with wide/narrow graphs,
 * or graphs with varying node widths and heights.
 * This function iteratively calls dot's rank1() function and 
 * applies packing (by calling the applyPacking2 function. 
 * applyPacking2 function calls the reduceMaxWidth2 function
 * for partitioning the widest layer).
 * Initially the iterations argument is -1, for which rank3
 * callse applyPacking2 function until the combinatorial aspect
 * ratio is <= the desired aspect ratio.
 */
void rank3(graph_t * g, aspect_t * asp)
{
    Agnode_t *n;
    int i;
    int iterations = asp->nextIter;
    double lastAR = MAXDOUBLE;

    computeNodeGroups(g);	/* groups of UF DS nodes */

    for (i = 0; (i < iterations) || (iterations == -1); i++) {
	/* initialize all ranks to be 0 */
	for (n = agfstnode(g); n; n = agnxtnode(g, n)) {
	    ND_rank(n) = 0;
	}

	/* need to compute ranking first--- by Network flow */

	rank1(g);

	asp->combiAR = computeCombiAR(g);
	if (Verbose)
	    fprintf(stderr, "combiAR = %lf\n", asp->combiAR);


	/* Uncomment the following codes, for working with narrow graphs */
#ifdef UNUSED
	if (combiAR < 0.8 * targetAR) {
	    char str[20];
	    printf("Apply expansion? (y/n):");
	    scanf("%s", str);
	    if (strcmp(str, "y") == 0)
		applyExpansion(g);
	    break;
	} else
#endif
        /* Success or if no improvement */
	if ((asp->combiAR <= asp->targetAR) || ((iterations == -1) && (lastAR <= asp->combiAR))) {
	    asp->prevIterations = asp->curIterations;
	    asp->curIterations = i;

	    break;
	}
	lastAR = asp->combiAR;
	/* Apply the FFDH algorithm to reduce the aspect ratio; */
	applyPacking2(g);
    }

    /* do network flow once again... incorporating the added edges */
    rank1(g);

    computeLayerWidths(g);
    zapLayers(g);
    asp->combiAR = computeCombiAR(g);
}

#ifdef UNUSED
/* NikolovHealy:
 * Nikolov-Healy approach to ranking.
 * First, use longest path algorithm.
 * Then use node promotion heuristic.
 * This function is called by rank4 function.
 */
static void NikolovHealy(graph_t * g)
{
    int currentLayer = 1;
    int nNodes = agnnodes(g);
    int nEdges = agnedges(g);
    int nPinnedNodes = 0, nSelected = 0;
    Agnode_t *n, **UArray;
    int USize = 0;
    int i, prevSize = 0;

    /************************************************************************
     * longest path algorithm
     ************************************************************************/
    UArray = N_NEW(nEdges * 2, Agnode_t *);

    /* make all pinning values 0 */
    for (n = agfstnode(g); n; n = agnxtnode(g, n)) {
	ND_pinned(n) = 0;
    }

    while (nPinnedNodes != nNodes) {
	for (nSelected = 0, n = agfstnode(g); n; n = agnxtnode(g, n)) {
	    if (ND_pinned(n) == 0) {
		if (allNeighborsAreBelow(n)) {
		    ND_pinned(n) = 1;

		    UArray[USize] = n;
		    USize++;

		    ND_rank(n) = currentLayer;
		    nPinnedNodes++;
		    nSelected++;
		}
	    }
	}

	if (nSelected == 0)	//no node has been selected
	{
	    currentLayer++;
	    for (i = prevSize; i < USize; i++) {
		ND_pinned(UArray[i]) = 2;	//pinning value of 2 indicates this node is below the current node under consideration
	    }

	    prevSize = USize;
	}

    }

    /************************************************************************
     * end of longest path algorithm
     ************************************************************************/

    //Apply node promotion heuristic
    applyPromotionHeuristic(g);

    //this is for the sake of graphViz layer numbering scheme
    reverseLevelNumbers(g);

}


/* rank4:
 * This function is calls the NikolovHealy function
 * for ranking in the Nikolov-Healy approach.
 */
void rank4(graph_t * g, int iterations)
{
    int currentLayer = 1;
    int nNodes = agnnodes(g);
    int nEdges = agnedges(g);
    int nPinnedNodes = 0, nSelected = 0;
    Agnode_t *n, **UArray;
    int USize = 0;
    int i, prevSize = 0;

    int it;
    printf("# of interations of packing: ");
    scanf("%d", &it);
    printf("it=%d\n", it);

    computeNodeGroups(g);	//groups of UF DS nodes

    for (i = 0; i < it; i++) {
	for (n = agfstnode(g); n; n = agnxtnode(g, n)) {
	    ND_rank(n) = 0;
	}

	NikolovHealy(g);

	edge_t *e;
	int cnt = 0;
	int lc;


	combiAR = computeCombiAR(g);
	printf("%d. combiAR = %lf\n", i, combiAR);

	/*
	   //modify the ranking to respect the same ranking constraint
	   doSameRank(g);

	   //satisfy min ranking constraints
	   doMinRank(g);
	   doMaxRank(g);

	   //satisfy source ranking constraints
	   doSourceRank(g);
	   doSinkRank(g);
	 */

	//Apply the FFDH algorithm to achieve better aspect ratio;
	applyPacking4(g);

    }

}
#endif

/* init_UF_size:
 * Initialize the Union Find data structure
 */
void init_UF_size(graph_t * g)
{
    node_t *n;

    for (n = agfstnode(g); n; n = agnxtnode(g, n))
	ND_UF_size(n) = 0;
}

aspect_t*
setAspect (Agraph_t * g, aspect_t* adata)
{
    double rv;
    char *p;
    int r, passes = DEF_PASSES;

    p = agget (g, "aspect");

    if (!p || ((r = sscanf (p, "%lf,%d", &rv, &passes)) <= 0)) {
	adata->nextIter = 0;
	adata->badGraph = 0;
	return NULL;
    }
<<<<<<< HEAD
    agerr (AGWARN, "the aspect attribute has been disabled due to implementation flaws - attribute ignored.\n");
    
    adata->nextIter = 0;
    adata->badGraph = 0;
    return NULL;
=======
    agerr(AGWARN, "The aspect attribute is currently disabled in dot - ignored\n");
>>>>>>> 749b4c9e
    
    if (rv < MIN_AR) rv = MIN_AR;
    else if (rv > MAX_AR) rv = MAX_AR;
    adata->targetAR = rv;
    adata->nextIter = -1;
    adata->nPasses = passes;
    adata->badGraph = 0;

    if (Verbose) 
        fprintf(stderr, "Target AR = %g\n", adata->targetAR);

    return adata;
}<|MERGE_RESOLUTION|>--- conflicted
+++ resolved
@@ -1988,15 +1988,10 @@
 	adata->badGraph = 0;
 	return NULL;
     }
-<<<<<<< HEAD
     agerr (AGWARN, "the aspect attribute has been disabled due to implementation flaws - attribute ignored.\n");
-    
     adata->nextIter = 0;
     adata->badGraph = 0;
     return NULL;
-=======
-    agerr(AGWARN, "The aspect attribute is currently disabled in dot - ignored\n");
->>>>>>> 749b4c9e
     
     if (rv < MIN_AR) rv = MIN_AR;
     else if (rv > MAX_AR) rv = MAX_AR;
