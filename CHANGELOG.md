# Changelog
All notable changes to this project will be documented in this file.

The format is based on [Keep a Changelog](https://keepachangelog.com/en/1.0.0/),
and this project adheres to [Semantic Versioning](https://semver.org/spec/v2.0.0.html).

## [Unreleased]

### Fixed
<<<<<<< HEAD
- gvpr: line numbers in gvpr errors/warnings are incorrect #1594
=======
- URL typo in patchwork man page
>>>>>>> deadd9ac

## [2.44.1] - 2020-06-29

### Added
- applied RH patches (from graphviz-2.42.2-8.fc32.src.rpm)
  - graphviz-2.42.2-coverity-scan-fixes.patch
  - graphviz-2.42.2-dotty-menu-fix.patch
  - graphviz-2.42.2-ocaml-allow-const-cast.patch
- some allocation failures that could previously allow memory corruption now exit
- lab_gamut.3.pdf is no longer included in release archives

### Changed
- Windows binaries available at https://www2.graphviz.org/Packages/ instead of
  https://ci.appveyor.com/project/ellson/graphviz-pl238
- Retarget Windows builds to Visual Studio 2019 and toolset v142

### Fixed
- Released Ubuntu packages does not contain language bindings for Python3 #1737
- Neato's hier mode is broken since v2.44.0 #1726
- Segmentation fault (core dumped) #1436

## [2.44.0] - 2020-04-08

### Added
- New SGD mode in neato (thanks [Jonathan Zheng](https://gitlab.com/jxz12/graphviz/-/tree/sgd))
- Add pkg-config files !1322
- tred: add feature to output removed edges to stderr upon request !1326
- Fix issue #1671: Workaround: avoid creating a virtual edge loop. !1328
- Add riscv64 to host_cpu configure.ac !1329
- lib/cgraph: include empty malloc.h from subdir include !1332
- lib/gvpr: compile mkdefs with $(HOSTCC) rather than $(CC) !1333
- lib/vpsc: rename bcopy->b_copy !1334

### Fixed
- MSB4018 The NativeCodeAnalysis task failed unexpectedly. #1481

## [2.42.4] - 2020-04-05

### Added
- Include all test files in distro !1341
- host_cpu add mips64 platform !1325
- Correct description of 'port' syntax in manual !1324

### Fixed
- svg output displays TITLE of %3 if graph had no name #1376
- XML errors in generated SVG when URL attribute contains ampersand (&) #1687
- Test files missing from source distributions #1647
- SVG error for "g.transform.scale " in graphviz version 2.43 #1605

## [2.42.3] and earlier

```

October 9, 2019
    - Release 2.42.3
	- Merge 1316, 1317, 1319, 1320
	- Patches #1591, #1596
	- Add Fedora 32 builds
	- CI/CD fixes
	- Documentation (Warning about HTML label usage)

September 17, 2019
    - Release 2.42.2 - ( Never fully released due to CI/CD hardware issues ) 
    - Fix deployment issues.  Builds can now be found under:
	             http://www2.graphviz.org/Packages/
July 17, 2019
    - Release 2.42.1
    - Fix deployment issues.  Builds can now be found under:
	             http://www2.graphviz.org/Packages/
July 4, 2019
    - Release 2.42.0
    - Fixes quite a few bugs
September 22, 2017
    - Move master repo to GitLab: https://gitlab.com/graphviz/graphviz
December 21, 2016
	- Remove usage of ast_common.h
December 20, 2016
    - Release 2.40.0
        - network-simplex fixes and optimization (Stephen North)
	- built-in tred tool now available in the various swig generated
	language bindings (John Ellson)
	- number rounding added to SVG renderer (same as PS and TK rounding)
	to aid regression testing. (John Ellson)
	- additional regressson test framework, used in Travis CI builds. (Erwin Janssen)
	- PHP7 support (requires swig-3.0.11 or later). (John Ellson)
	- Allow user to specify clustering algorithm in gvmap. (Emden Gansner)
	- Add Sierpinski graph generator to gvgen. (Emden Gansner)
	- Extensive code cleanup (Erwin Janssen)
	- Removal of libgd source - use vanilla libgd from separate install 
	- Windows builds (Erwin Janssen)
	- Appveyor CI for automated Windows build testing (Erwin Janssen)
	- Travis CI for Fedora/Centos builds (Erwin Janssen)
	- Added JSON output format, -Tjson  (Emden Gansner)
	- New curved arrowhead, cylinder node shape.
	- Resolves bugs: 2599, 1172
June 18, 2016
	- Experimenting with Travis CI
February 13, 2016
	- Add cylinder shape for databases.
	- Free installed plugins
	- Update makefile for dot so that the using libpanco_C in the static build include PANGOFT2
        as well as PANGOCAIRO_LIBS (needed for some versions of Ubuntu)
February 1, 2016
	- Add json output format
April 26, 2015
	- output class value in svg files
September 9, 2014
	- Add plain shape for use with HTML-like labels.
August 12, 2014
	- Add icurve arrowhead.
July 28, 2014
	- Revert to old, translate to origin semantics in neato, etc. Add flag notranslate if that is
          what the user desires.
April 13, 2014
	- Release 2.38.0
	- Resolves bugs: 2409, 2413, 2417, 2420, 2422, 2423, 2425
March 27, 2014
	- Enable packing for dot
	- Allow scaling to work for all non-dot layouts
March 9, 2014
	- Add overline text characteristic.
March 4, 2014
	- Fix bugs in gvpr and gv.cpp so edges can be created in subgraphs.
	- Add edgepaint program for coloring edges to make them easier to tell apart.
	- Modify neato to avoid unnecessary translations of output. This allows positions
	given on input to remain the same on output.
	- Fix swig java package to work and support gv.renderresult.
	- Fix test for the absence of layout (old test relied on statically allocated Agraphinfo_t).
	- HTML-like tables and cells can now specify which borders should be drawn.
	- The fixedsize attribute now takes the value "shape" which allows labels much larger than the
	node shape.
January 11, 2014
	- Release 2.36.0
	- Resolves bugs: 2372, 2384, 2388, 2391, 2392, 2383, 2395, 2401, 2406
	- Various MacOS Fixes from Pixleglow.
	- Remove old libgraph sources from distributions.
	- Move master git repo to github.com
September 15, 2013
	- Add <S> element for strike-through to HTML-like labels.
September 6, 2013
	- Release 2.34.0
	- New version of xdot supporting inline text characteristics such as <b> and
	version-specific output based on xdotversion
	- Resolves bugs: 2325, 2326, 2333, 2334, 2337, 2338, 2340, 2343,
		2345, 2346, 2349, 2350, 2351, 2352, 2353, 2354, 2357, 2359
	- Resolves Redhat bug: BZ#847458
August 21, 2013
	- Added mingle command and library for edge bundling
August 1, 2013
	- Release 2.32.0
	- New version of xdot format, annotating gradient color schemes
	- Support for reading pdf images using poppler
	- Lefty/dotty/lneato now accept anonymous graphs
July 2, 2013
	- Add star node shape
	- Add two-tone (non-gradient) fill
February 14, 2013
	- Release 2.30.1
	- various build fixes
January 13, 2013
	- Release 2.30.0
	- Replaced libgraph with libcgraph; use of libgraph is now deprecated
	- New ranking algorithm that allows multiple subgraph constraints
November 27, 2012
	- Add graphml2gv and gv2gml to Windows package.
September 25, 2012
	- Support edges using curved arcs.
August 16, 2012
	- Added new shapes used by the synthetic biology community.
July 12, 2012
	- For HTML-like labels, provide rounded cells, and dashed or dotted borders.
	- Add lcurve and rcurve arrowheads.
	- Add prototype pie chart and striped fills.
	- Support insets in treemaps to make containment clear
June 7, 2012
	- Add random rooted tree generation to gvgen
February 29, 2012
	- Allow GVPRPATH to specify that the default path be prepended or appended to it.
February 27, 2012
	- Support arbitrary lists of layers; allow the user to specify arbitrary layers for output.
February 24, 2012
	- A collection of gvpr scripts, which were part of the source package, are now
	installed in <prefix>/share/graphviz/gvpr, and the that path is used as part of th
	default built-in path for gvpr.
February 15, 2012
	- Update libexpr to reflect Glenn Fowler's changes including scopes for variables.
February 9, 2012
	- Add next graph variable to gvpr
February 8, 2012
	- Modify dot and fdp so that a cluster's margin attribute will affect the space
	  between the bounding box and nodes
January 26, 2012
	- Modify the dijkstra tool to use only directed edges
	- Output numbers without quotes if quotes are not needed on input
	- Support gradient fill
January 23, 2012
	- Provide support for webp images
January 17, 2012
	- Fix tapered edges to use the dir attribute and arrowhead
September 21, 2011
	- Add imagepath attribute
	- Add help functionality to Graphviz.app
August 24, 2011
	- Add <B>,<I>,<U> to html strings via svg
August 16, 2011
	- Add tapered edges
August 3, 2011
	- Add support for external labels
July 14, 2011
	- Add initial implementation of graphml2gv
July 8, 2011
	- Add basic horizontal and vertical rules to html tables
May 6, 2011
	- Release 2.28.0
	- incremented library api version:
	    libcdt, libgraph, libcgraph, libgvpr, libgvc
	- Add gvmap, cluster and gvmap.sh
	- Deprecate dotty; prefer gvedit
	- Add patchwork supporting squarified tree maps
	- Add ordering as a node attribute
	- Fix problems with font resolution
	- Fix problems with text placement
	- Fix twopi to set root attribute
	- Make available layouts and formats available via the API
	- Fix error message system so that an application can capture the messages
	- New Qt-based version of gvedit
	- New attributes and features for sfdp
	- gvgen now allows the user to specify graph name and node name template
	- Make overlap=false denote overlap=prism
	- More efficient xdot library
	- HTML-like labels provide ID
	- Fixed bugs: 1480 1980 2044 2087 2088 2089 2091 2093 2094 
	2095 2101 2102 2103 2104 2112 2113 2118 2128 2129 2139 2149 
	2157 2113 2159 2160 2161 2163
March 31, 2011
	- Add many new gvpr scripts to release package
	- Add scale attribute to twopi
October 14, 2010
	- Add <B>,<I>,<U> to html strings via cairo
February 15, 2010
	- migrated to 2005 version of cdt 
January 26, 2010
	- Release 2.26.3
	- libcgraph.so   version bumped from 4 to 5 due to API changes
	- Allow ranksep to specify multiple radial differences in twopi
	- Allow the user to specify all pairwise distances in neato with
	- Fixed bugs: 1280 1409 1567 1583 1624 1631 1655 1708 1709
	1727 1784 1792 1798 1800 1813 1814 1830 1831 1833 1836 1839
model=mds
December 10, 2009
	- Release 2.26.0
	- Core features:
		- added: "smyrna" - a new opengl-based viewer for large graphs
		- added: rudimentary "gml2gv", "gv2gml" converters
		- extended support for various image formats in node images
		- removed vestiges of codegens, now all putput formats supported
		  through plugins.  Dropped some output formats for which
		  plugins have not been developed: -Tdia, -Tmif
		- gvpr converted to a library; additional array handling and
		  text processing functions added; language extended to allow 
		  multiple BEG_G/N/E blocks. 
		- allow background images specified via xdot
	- Ports added/dropped from nightly builds:
	  (The dropped ports could probably be re-added if there was demand.)
		- added MacOSX SnowLeopard  (multiarch:  i386/x86_64/ppc)
		- added Fedora 12 (i386, x86_64)
		- added Fedora 13 (Rawhide) (i386, x86_64)
		- dropped Fedora 7 (i386, x86_64)
		- dropped Fedora 8 (i386, x86_64)
		- dropped RHEL 3 (i386, x86_64, ia64)
		- dropped Ubuntu 8 (i386)
	- Fixed bugs: 1683 1713 1718 1720 1738 1747 1759 1770 1776 1786
	  1799 1816 1827

June 16, 2009
	- Release 2.24.0
	- Core:
		- add new layout engine for large graphs: sfdp
		- add new layout engine for nested graphs: osage
        - pack library extended to handle array-based packing modes
          using array bounds, aspect ratio, user-controlled sorting, etc. 
	- Fixed bugs: 1515 1590 1598 1601 1605 1607 1609 1610 1611 1614
	1615 1617 1625 1628 1634 1635 1640 1641 1642 1646 1649 1651 1652
	
March 13, 2009
	- Release 2.22.2
		- fix for buffer overflow (present in 2.22.0 and 2.22.1)
	- Fixed bugs:
		1602

March 9, 2009
	- Release 2.22.1
		- build fixes for Visual Studio and for FreeBSD
March 3, 2009
	- Release 2.22.0
	- Core:
		- libgvc api changed, version bumped.  Affects third party
		  applications using libgvc.
		- plugin api changed, version bumped.  Affects third party
		  plugins for graphviz.
		- 90% conversion to cgraph has been done, but not enabled yet,
		  (and yes, its true what they say about the last 10% )
		- drop libagraph from distribution  (use libcgraph)
		- layout code completely converted to floating point.
		- new "dot -P" option for generating a graph of available
		  plugins.
		- registered MIME type:  text/vnd.graphviz for .gv files
		- rename files from .dot to .gv to avoid conflict with
		  Word templates.  .dot still supported, but deprecated.
		- new command: mm2gv   (matrix-market graph file conversion)
		- rename commands:	dot2gxl -> gv2gxl
					gxl2dot -> gxl2gv
	- Plugins:
		- new rsvg plugin for support of node shapes in SVG format
		- new gs plugin for support of node shapes in PS format
		- new lasi plugin for support of UTF-8 characters in PS output
		  (the above thee plugins are Linux only, at the moment)
		- new quartz plugin (MacOSx only)
		- new gdiplus plugin (Windows only)
		- new -Tvml support in core plugin (thanks Steve Roush)
		- new -Ttk support in core plugin (also used by Tcldot and
		  gv_tcl language bindings.)
		- disabled old style codegens completely
	- Linux:
		- new Ubuntu8 builds
		- new Fedora 10 and 11 builds
	- MacOSx: 
		- Universal binary for Leopard: i386, x86_64, ppc, ppc64
		- Should not conflict with parallel install of MacPorts
		  version of graphviz
		- Improved GUI 
	- Windows:
		- VisualC project files now available, in addition to the GNU
		  Makefiles that are used the mingw builds.
	- Language Bindings:
		- fixed problem with writing dot, xdot, plain, canon to 
		  memory or to Tcl_Channels
		- renamed man pages to Debian style:  gv.3tcl, gv.3perl, etc
	- Fixed bugs: 827 1365 1366 1367 1368 1374 1375 1376 1378 1380 1382
	1383 1385 1386 1388 1390 1391 1392 1394 1395 1397 1398 1399 1405
	1407 1410 1412 1414 1415 1416 1421 1424 1425 1427 1429 1431 1433
	1435 1436 1437 1438 1440 1441 1444 1446 1451 1452 1453 1456 1457
	1459 1460 1461 1462 1463 1464 1465 1466 1470 1474 1475 1476 1477
	1478 1484 1485 1489 1490 1492 1493 1495 1496 1499 1500 1501 1502
	1503 1505 1509 1513 1521 1523 1525 1530 1531 1532 1533 1535 1536
	1539 1540 1542 1543 1546 1547 1551 1553 1554 1561 1565 1566 1568
	1569 1570 1571 1573 1577 1578 1579 1580 1581 1582 1584 1586
		
June 25, 2008
	- Release 2.20.2
	- Fix bug in HTML-like labels 
June 23, 2008
	- Release 2.20.1
	- Fix bug in ccomps related to conversion to cgraph
June 20, 2008
	- Release 2.20.0
	- Preparing for Release 2.20
	- Fixed bugs: 1315, 1317, 1324, 1336, 1343, 1364
	- Add new "folder" shape for nodes.
	- Migration of gvpr tools to libcgraph.   
	- New output format -Teps  (encapsulated postscript)
	- Various NetBSD and SuSE fixes incorporated
	- ./configure now provides a summary
	- RPM specfile updates for fedora-10 (no more string comparisons)
	- Add MacOS support (Glen Low)
March 10, 2008
	- Release 2.18
	- Fixed bugs: 1249 1255 1256 1268 1276 1289 1295 1300 
		Fedora BZ#247376, 
	- in -Tps use a new number formatter that suppresses trailing 0.
	- support tcl/tk-8.5
	- support gcc-4.3
	- support for node usershapes/images in svg format (thanks Alex Poylisher)
	- install: perl, php, python, ruby, tcl, bindings in language-specified directories
	- add arrowhead scaling with edge penwidth
	- add "folder" node shape (thanks Pander)
	- many windows and mac fixes (thanks Glen)
	- add "smyna" large graph view (thanks Arif) (not yet included in binary distros)
December 12, 2007
	- Release 2.16.1
	- Fixed bugs: 1228 1234 1238 1239 1245
	- Improvements to PHP binding
	- Improvements to OCAML binding
	- Make regression tests run from the build tree, rather than require installation
	- Repair freetype detection on RedHat-7 (Yes, people still use it!!)
	- Fix zoom-at-mouse-location in -Txlib and -Tgtk
	- Fix some dotty regressions
November 9, 2007
	- Release 2.16
	- Fixed bugs: 456 473 1021 1153 1154 1155 1159 1160 1162 1165 1166
	1168 1169 1170 1172 1173 1174 1175 1177 1178 1179 1181 1182 1183
	1185 1187 1189 1192 1193 1195 1196 1199 1204 1207 1210 1215 1216
	1217 1218 1219 1220 1223
	- new regression test suite
	- new cgraph library (will eventually replace graph and agraph)
	- add "image" and "imagescale" for simpler support for images in nodes
	- add "tab" "box3d" and "component" shapes.  - Diomidis Spinellis
	- replace arith.h in distro
	- add functions to access version info to avoid need for gvcint.h
	- Fix problem with irregular character spacing at 96dpi in pango/cairo output formats.
	- Add gdk_pixbuf plugin providing: .bmp .ico .jpg .png .tif 
	- Add DevIL plugin providing: .bmp .jpg .png .tif .tga
	- Extend GD plugin to provide a backend to cairo for: .gif .jpg .png .gd .gd2 .wbmp  <- gifs are now antialiased
	- Rework plugin framework to separate device from renderer, and to autoload load dependendent plugins
	- show defaults in output from: ./configure --help
	- add more info to dot -v  and dot -v2 debug outputs
	- various issues with CR/LF in windows, but not in binary outputs.
August 15, 2007
	- release 2.14.1
	- Fixed bugs: 1163, 1167
	- Windows build fixes
	- Add xdot parsing library to source distros
	- graphviz.spec fixes for rpm distros from Gareth Armstrong
	- moved language binding man pages to mann (gv_php.n, gv_ocaml.n, etc.)
	- New access functions for version info in GVC_t - permits gvcint.h to
	be private.
August 2, 2007
	- release 2.14
	- Fixed (or otherwise closed) bugs:
		74 130 162 184 190 197 219 223 281 295 311 316
		324 352 364 385 393 404 420 447 455 474 489 507
		530 532 537 543 551 564 571 574 577 583 587 588
		590 592 595 599 638 647 650 660 675 667 668 669
		676 684 685 686 721 725 734 740 746 747 748 749
		752 755 756 765 778 780 781 782 785 794 803 814
		822 828 836 840 847 852 862 866 868 893 928 944
		948 950 955 961 976 985 992 1024 1057 1064 1065
		1066 1069 1072 1074 1079 1085 1086 1089 1091 1092
		1093 1094 1096 1107 1111 1123 1124 1130 1138 1145
		1151 1152 1156
	- Fixed Redhat bugs: 218191 237497
	- Fixed Debian bugs: 321128 422862 422873
	- Fixed Gentoo bugs: 173676
	- Using system version of libgd if gd-2.0.34 or later. (Fedora 7 and 8 distros)
	        internal copy of gd updated to gd-2.0.35.
	- Updated GVGUI viewer for Windows
	- Windows build process now uses GNU autoconf and UWIN
	- Added support for selection of edge routing types:
		line, polyline, orthogonal, spline
	- Added -Tvml support
December 5, 2006
	- release 2.12
	- Bug fix release for 2.10
	- The gd plugin for font handlers was not being used at all if the build
	did not use fontconfig, e.g., on Windows. In addition, the code had
	dropped the name mapping to Windows font names.
	- PostScript output had an extraneous '%' character on the first line,
	which would cause printing to fail.
	- Text handling, during both sizing and layout, incorrectly handled
	empty lines such as label="\nabc".
	- HTML-like tables had been changed to use too much vertical space,
	to possibly use the wrong font in calculating the height of a line,
	and to use the wrong offset when moving the baseline from one line to
	the next.
November 27, 2006
	- release 2.10
	- dot - New pango+cairo renderer plugin (was in separate graphviz-cairo tree).
	  -- -Tpng now uses cairo   (-Tpng:gd for old gd based renderer)
	  -- -Tpdf now available
	  -- -Tps:cairo now available (-Tps is a direct ps renderer not based on cairo)
	  -- -Tsvg:cairo now available (-Tsvg is a direct svg renderer not based on cairo)
	  -- -Txlib now available -- "dot -Tx11 foo.dot"  watches foo.dot with inotify and updates
	  -- -Tgtk now available -- eventually to provide a graph editing capability - not fully working
	  -- -Tswf "Flash" now available using the ming library. Currently has incomplete font support and not yet in Fedora rpms because ming not yet available as rpm.
	- remove hard gd dependencies from dot.  gd renderers now provided
	  as optional plugin.   Deprecated, but required for -Tjpg, -Tgif and -Tvrml.
	- gvpr - Add kindOf function, plus functions to set and get default values
	- dot - Implement esep attribute to allow graph to specify room
	around nodes for spline routing.
	- neato - add vpsc library and DIGCOLA
	- neato - add IPSEPCOLA additions from Tim Dwyer
	- move: -Tps, -Tfig, -Tsvg, -Timap/ismap/cmap/cmapx, -Tdot/xdot,
	from codegens to a "core" plugin.
	- dot - new usershape plugin mechanism potentially supporting
	  a wider range of input shape format -> output format combinations.
	display on changes
	- Fixes for builds on Mac OS/X
	- dot - new -O switch to automatically generate output file
	names based on the input filename and the -T value.
	 e.g.  "dot -Tpng -O *.dot"   
	Also works for case of multiple graphs in a single input file.
	- add support for "Brewer" color nameset
	- move reusable .so libraries to $PREFIX/lib per frequent request
	from Debian community.   Plugin .so's remain in $PREFIX/lib/graphviz.
	- Fix bugs 882 884 886 896 902 905 906 911 918 919 933 936 938 940
	   948 955 958 967 979 987 993 1005 1006 1011 1012 1013 1014 1016
	   1018 1025 1030 1034 1035 1039 1040 debian#37300

February 3, 2006
	- release 2.8
	- (POTENTIAL INCOMPATIBILITY) The default input scaling, in the
	absence of a "-s" switch, has been changed from inches to points.
	The new behavior of "neato" is equivalent to "neato -s72".
	The old behavior can be restored with "neato -s1".
	The purpose of this change is to avoid a Frequently-Made-Mistake
	when using "neato -n" to process a previously generated layout.
	Previously it was necessary to use "neato -n -s72", but with this
	change the default matches dot's output and the "-s72" is not required.
	- Added pseudo layout engines: "dot -Knop" and dot -Knop1" equivalent
	to "neato -n"
	- Added pseodo layout engine: "dot -Knop2" equivalent to "neato -n2"
	- Add support for color namespaces; add Brewer color data
	- Add support for simulated duplex edges using parallel edges:
	head arrow takes first color, tail arrow takes second color.
	- source code management moved back to CVS until GIT matures a bit more
	- distribute separe rpms for binares of language bindings : 
	- Add a small pad region around graph renderings to allow for finite
	penwidths at the drawing edges
	- Add protonode(g) and E=protoedge(g) functions to simplify
	language bindings.
	- Add special purpose code to deal with html labels from language
	bindings.
	- Various portability fixes for: HPUX, Mac OS/X, Cygwin, Windows.
	- Fix bugs 784 786 787 788 789 790 791 793 795 796 798 799
	    800 801 804 806 811 812 817 820 821 823 824 825 830
	    837 839 841 842 843 848 850 851 854 855 856 857 858
	    859 861 863 866 867 869 872 874 876 877

August 28, 2005
	- release 2.6
	- experimentally moved source code management from CVS to GIT
	- added iterator functions to script bindings
	- more C-API tuning
	- add "-c" switch to dot to explicitly generate plugin "config" file
		instead of generating it as a side-effect of "dot -V"
	- better support for binary relocation.
	- plugin versioning and version checking
	- clean up of header files
	- provide statically linked "dot_static" (not incl. in rpms)
	- additional "event" support for GUIs (e.g. "DotEdit" graphviz-cairo)
	- add some information about plugins to "dot -v" output.
	- lefty/dotty fixes
	- fix bugs 746 750 752 753 754 756 761 763 764 765 768 
		771 772 773 774 775 776 777 778
	- not a bug 757 760 770
July 20, 2005
	- release 2.4
	- major code restructuring
	- new plugin architecture (e.g. see separate package: graphviz-cairo )
	- new script-language bindings using swig (perl, ruby, python, tcl, java ... )
	- C-API now in libgvc (no more dotneato.[ch] or dotneato-config.sh]
	- pkgconfig now used for reusable libraries
	- lefty upgrade
	- fix bugs 156 255 492 631 641 647 659 662 665 670 690 691
			701 702 703 705 730 731 732 741 743
April 7, 2005
	- release 2.2.1
	- correct license headers to CPL in .cpp files
	- undo indentation cleanup to dynagraph .h files
	- fix bugs: 183 247 419 615 616 625 626 627 643
		646 651 658 661 664 674
	- fix buffer overrun in Gvfilepath construction
January 19, 2005
	- release 2.2
	- fix bugs: 86 345 517 579 580 597 600 601 604
	- use the original cpl1.0.txt as the license master, instead of CPL.html        - fix for bug generating in memory bitmaps that was affecting webdot
	- fixes for windows builds
	- documentation updates
December 11, 2004
	- release 2.0
	- new CPL license
	- re indent all sources
December 11, 2004
	- release 1.18
	dotneato
	- fix bugs: 451 536 545 547 548 559 561 565 572
	- increase max size  of HTML tables.
	- spline cluster edges in fdp
	- center userimages in nodes
	- support user images in HTML table cells
	- syntax extension for node:port:compass as well as node:compass
	- FreeBSD fixes
	- sync with gd-2.0.32
	- attempt to catch some out-of-memory conditions with very large graphs
	- support background and node-fill partial transparency when truecolor=true
		
September 14, 2004
	- release 1.16
	dotneato
	- fix bugs: 275 523 526 527 529 534
August 30, 2004
	- release 1.14
    dotneato
	- the official gd now has support support for GIFs again - the
		internal gd is now closely sync'ed with the official version
		and will eventually be removed in favor of using a
		separate installation of the official version.
	- gd has new support for FontConfig (thanks to Dag Lem)
		NB. the fontname attribute in graphs is now a font pattern
		as understood by fontconfig (e.g. fontname="Times-Italic"),
		unless it contains a '/' in which case it is interpreted as
		a font path as before.
	- gd provides support for html4 entities in decimal, hex or named, e.g "&lt;"
	- "dot -v" debugging output now reports fontname -> fontpath resolutions

	- PostScript generated by -Tps now uses "xshow" operator for strings
		for better matching of bitmap and PostScript outputs.

	- ability to use an external gd-2.0.29 version of libgd (EXPERIMENTAL)

	- new feature: parallel edges by using a ":" separated list of edge colors
	- new feature: rankdir=BT and rankdir=RL  (thanks to Dag Lem)

	- new layout engine: fdp - force directed placement (EXPERIMENTAL)
		a neato-like undirected layout engine that produces
		clustered symmetric layouts.
		Supports edges between clusters and nodes.

	- updated neato engine: now using stress majorization as the default,
		which avoids the potential for cycling
	- model=subset in neato provides a third distance function, where
		two nodes sharing many nodes will be place farther apart
	- shape=none now equivalent to shape=plaintext
	- fix label justification with \l and \r
	- first cut at <FONT> support added to html labels
	- various color transparency fixes
	- various fixes for UTF8 and Latin[12] character encodings.
	- various cluster fixes.
	- improved hyperlink support in -Tsvg
	- support tooltips on clusters in client-side imagemaps

    gvpr
	- add support for scanf and friends

    general
	- greater use of shared libraries.
	- pkg-config files provided for shared libraries (EXPERIMENTAL)
	- "./configure --disable-shared --enable-static" works if needed
	- C++ wrappers on all header files (thanks to Victor Wodecki)
	- various configuration and portablity fixes
	- provide pdf version of man pages
	- Windows package provides graphviz libraries and header files
	- Closed bugs: 195 198 234 321 330 399 401 406 410 411
		412 413 415 416 417 423 424 427 430 431 433 434 435
		438 441 442 444 445 449 450 452 454 457 458 462 463
		464 467 468 469 471 475 480 482 485 495 496 498 499
		500 501 504 508 511 512 514

March 5, 2004
    - added glyphwidths.ps support utility

March 1, 2004
    - release 1.12
    - general
	- rename bcc -> bcomps to avoid name conflict with "Bruce's C Compiler"
		on Redhat distributions.
	- all build without X11 (fix problem in lefty tree)
	- remove from distribution:
		dag, fdp, geo, grid, incr, shape, tcldgr, tcldgl
    - dotneato
	- fix "brown-bag" problem resulting in PNG and JPEG errors on RH8 and RH9.
February 23, 2004
    - release 1.11
    - general
	- fix windows builds
	- add tool "bcc" to distribution
    - dotneato
	- add -Gviewport="X,Y,Z,x,y"  where XY are the dimensions of a viewport
	  in device coordinates (pixels), Z is a zooming factor, x,y is the
	  location of the center of the viewport in graph coordinates.
	  Supported in bitmap and imagemap outputs only.
	- fix memory leak in gd/gdft.c
	- clean up calculation of whitespace around labels
    - dotty, lefty
	- fix for bug #400	
December 23, 2003
	- added dijkstra (single source distance) filter
September 10, 2003
    - general
	- removed CVS directories from .tar.gz distributions
	- add "config" directory to contain some of the autoconf clutter
	- only remove flex products with "make maintainer-clean" to
	  avoid trying to regenerate them after "make distclean"
	  basically this is to avoid the broken flex on Debian.
	- suppress complaints from ./configure about config.rpath
	- doc/build.html updated with notes about Windows builds
	- build fixes for Forte 6sp2 compiler on Sun -xarch=v9a (64bit)
	- build fixes for OpenBSD
	- improved configure testing for Tcl/Tk
	- various bug fixes, internal restructuring, etc
    - dotneato
	- fix problem with extra escape chars in .fig output
	- support for "setlinewidth" in -Tfig
	- improved splines in -Tfig
	- add manpage for dotneato-config
	- neato: add defaultdist graph attribute to set distance
	  between components
	- first cut at html table formatter add. not ready for use yet
	  as the syntax is going to change some more.
    - tools
	- renamed "colorize" to "gvcolor" to avoid conflict on Debian
	- renamed "gpr" to "gvpr" to avoid conflict on Debian
	- add fflush() to acyclic, ccomps, gvcolor, tred, dot2gxl
	  to try to fix truncated output when used in php or perl cgi scripts
July 9, 2003
	- rerelease 1.10 with ast_common.h fix in -devel rpms
July 3, 2003
	- declare this version 1.10
	- general
	    - "mkdir obj;cd obj;../configure;make"   now works (bug #293)
	    - "make prefix=xxx"   now works (bug #274)
	    - "--with-wish=xxx"   now works (bug #270)
	    - remove generated file: ast_common.h from source distributions
	    - make GIF support configurable
	    - added .cvsignore throughout source tree to reduce CVS noise
	    - FAQ updates
	    - documentation updates for gpr
	    - improve portability of dotneato-config, but requires libtool now
	    - improvements to error processing for library users
	-gd
	    - sync with gd-2.0.15
	    - optimize line drawing code
	- dot, neato, twopi
	    - fix bugs 240 270 274 293 298 303
	    - support "peripheries=0" without crashing
	    - add support for "dia" output format (-Tdia)
	    - espf fixes (use of showpage)
	    - svg fixes (coordinates and viewBox)
	    - ismap/imap, fixes (quoting of label strings)
	    - fix to "point" shape
	    - improve (m|c|re)alloc usage
	    - improve handling of very-small fonts in bitmap outputs.
	    - various fixes for multiple -T -o feature
	    - add support for splines to records and ports (neato)
	    - various improvements to libpack
	    - dot_init_graph and neato_init_graph external for library users
	    - cluster improvements (neato)
	    - fix support for truecolor
	    - normalize splines so that they now always go from tail to head
	    - add some simple help text for any unrecognized option
		(e.g. -?  -h  --help)
	- tools
	    - extend gpr language to allow access to command-line arguments
	    - add sqrt() function to gpr
	    - add new tool - gvpack
	- tcldot
	    - use .dll extension if on windows
	    - doted demo
		- use tcl's file requestor instead of homebrew
		- add zooming controlled by mousewheel
		- support additional export formats
	    
January 31, 2003
	- declare this version 1.9
		(3-level version numbering has been dropped now
		that we have nightly snapshot builds with their
		own extended numbering.)
	- general
	    - config.h is no longer installed.  config.h is generated by
		./configure for the current build only.  It may not be
		applicable for derivative builds.
	    - improve ICONV configure tests
	    - lots of janitor-work to clean up warning messages from -Wall
	    - use @OBJEXT@ in Makefile.am so that .obj is used under cygwin
	    - fixes for Solaris builds
	    - use libpng-config if available
	    - reduce long build times due to touching ast_common.h too often
	    - improve dependency tracking.  "make -j8" now works with distcc
	    - autogen.sh fixes to work on RH7.3, RH8.0, and Solaris.
	    - eliminate use of suffix rules which confused some makes.
	    - DOT language allows '+' for concatenation of quoted strings
	- dot, neato, twopi
	    - fix bugs 209 210 214 216 217 222 224 225 229
			230 233 236 237
	    - update gd into alignment with gd-2.0.9
	    - change to make libagraph output compatible with libgraph input
	    - add shapes: septagon, pentagon, a_ediamond, rect, rectangle
	    - introduce "ND_...", "ED_...", "GD_...", node/edge/graph-data
		accessor macros in partial preparation for use of
		libagraph in dot.
	    - add libdotneato.so, dotneato.h, dotneato-config
		to aid use of dot libraries by user apps based
	        on installed graphviz-devel rpm and without access
		to graphviz sources.
	    - new xdot output format providing detailed drawing instructions
	    - new -y command line flag, inverts y coordinates
	    - support multple -T when -o given, as in:
			cat xxx.dot | dot -Tpng -Tcmap -o xxx
		which produces xxx.png and xxx.cmap from a single
		layout computation.   Intended for use in CGI programs.
	- agraph
	    - correct callback ordering for deletions
	- tools
	    - add gxl2dot and dot2gxl for GXL language conversions
	    - gvui now provides *map output
	- tcldot, tcldgr, tcldgl
	    - improve tcl8.4 support
	    - extend search path for tcl.h to include /usr/local/include/tcl8.4/
		in support of BSD install conventions.
	- dynagraph
	    - many fixes
	    - change to not build dynagraph by default (use --with-dynagraph)
	- docs
	    - dotguide updates
September 27, 2002
		- declare this version 1.8.10
	- general
	    - various configure.in fixes and simplifications
	    - change configure to now build dynagraph by default
	    	"--without-dynagraph" is supported
	    - fix graphviz.spec.in to partition packages properly
	    	graphviz no longer depends on graphviz-tcl.
	    -  Makefile.old cleanups
	    - configure.old now set version number automatically from
	      configure.in
	- dot, neato, twopi
	    - Initial support for image node shapes + URL fetch.
	    - Made number of dimensions a runtime variable in neato.
	    - Bug fix in vrmlgen for degenerate splines.
	    - Bug fix - ordering=in should now work
	    - Bug fix - layers no numbered from 0 to match PS requirements
	    - Bug fix - don't draw arrows on invisible edges
	    - Bug fix - when pack=true and ratio is set
	    - Bug fix - agraph/scan.l to work with latest flex beta

August 2, 2002
		- declare this version 1.8.9
	- general
	    - split rpm into:
	        graphviz, graphviz-tcl, graphviz-graphs, graphviz-devel
	    - gcc3 warning cleanup
	    - Install lincdt, libgraph, libagraph, libgd, libpathplan, libexp,
	    	and libpack so that they can be used by other programs. 
		Headers and man3 in graphviz-devel
	- dynagraph, graphsearch
 	    - New tools based on libagraph and written in C++
	- dot, neato, twopi
	    - Add node and edge tooltips for use with -Tcmap
	    	\N,\E,\H,\T substitutions also work in tooltips.
	    - Add alt="label_string" to -Tcmap
	    - Add edge-label and port mappings to -Tps and -Tps2 so
	        that edges can be hyperlinked in PDF documents.
	    - Add support for \E (edge name), \H (head-node name),
	        \T (tail-node name) substitutions in edge labels and edge URLs
	    - Add support for stylesheet="file.css" for use in -Tsvg
	    - Fix -Tpic to work with recent gpic (Bruce Lilly)
	    - Fix alignment of imagemaps to images.
	    - Fix "transparent" color support in -Tsvg
	    - Fix support for graph [URL="default.html"] in -Tsvg and -Tcmap.
	    - Fix '&' escaping in URLs in -Tsvg
	    - Fix infinite loop in dot layout algorithm
	    - Fix text rotations again (hopefully freetype is stable now.)
	    - Cluster layout improvements
	    - Clean up warning messages from pathplan
	    - Consolidation of mapping code from imapgen.c and ismapgen.c into mapgen.c
	- gpr
	    - Added additional mode to extract components based sharing an
	        edge or a cluster
	    - Fix test for getopt
	- tcl-based tools
	    - Disable tcl-based tool building if tcl/tk not available
	        with stubs support.
	- documentation updates: FAQ, dotguide, dot.1
July 5, 2002
	    - declare 1.8.7 a "brown bag" release
		 and declare this version 1.8.8
	- remove wrong assert in gdgen.c
	- fix graph centering in bitmap outputs
	- provide enough margins
	- fix line widths after scaling 
		(test with directed/proc3d.dot)
	- fix text rotations (requires libfreetype.so.6.3.1) 
		(test with directed/NaN.dot)
July 5, 2002
	    - declare this version 1.8.7
	- Fix missing "]" in ihi demo.
July 2, 2002
	- Add URL mappings for clusters: svg,svgz,ps,ismap,imap,cmap.
	- Fix to avoid white edges in bitmap outputs when bgcolor is set.
	- Improve sizing and position of strings in bitmap outputs
	  when using builtin fonts (when font file not found).
	- Fix \N substitution in edge URLs in imap and cmap outputs.
	- Add -Tcmap for client-side imagemaps.
	- Generate warnings instead of access violation for EPSF file problems.
	- Various spline fixes in neato.
	- Fixes to pack.c
	- Add feature to ccomps to allow extraction of individual component
	  by number or node.
	- Cdt make to use iffe provided in the tools directory.
	- Various Makefile.old fixes.
	- Use HAVE_LIBZ to remove GD2 format if libz not available.
	  Now bare-bones programs can be built without any add-on libraries.
	- Modified dot grammar to allow simple name attributes in attribute
	  lists.  Thus, [splines] is equivalent to [splines=true]. Adopted
	  the same convention for command line attributes -G, -E and -N.
	  In addition, such command line attributes now override any
	  competing initial attribute statements.
	- HP-UX 11.11 build fixes for struct dioattr.
	- Fix for bug #158 "Nodes disappear with ports"
	- Various Windows-specific #ifdefs
	- Fix edge coordinates in -Tplain.
	
May 24, 2002
	    - declare this version 1.8.6
May 19, 2002
	- Fixed segfault from use of bgcolor in clusters.
May 15, 2002
	- Changed install location of architecture-independent demo
	  scripts and graphs to <prefix>/share/graphviz/ to conform to FHS.
	- Avoid multiple linking of libfreetype (and others) which caused
	  problems on SunOS-2.8.
May 6, 2002
	- Factored out some duplicated arrow code from dotgen/splines.c
	  and neatorgen/splines.c into common/arrows.c.
	- Added new arrow types:  halfopen, box, obox, crow.
	- Touched up the arrow designs so that they look better at default size.
	- Modified/extended graphs/directed/newarrows.dot to show new arrows.
May 3, 2002
        - Added some UML arrow types from Diomidis Spinellis <dds@aueb.gr>
	  empty, invempty, open, diamond, odiamond.
May 2, 2002
	- Added new pack option to neato. This causes each connected component
	  to be laid out separately, and then the resulting graphs are packed
	  together in a single layout.
	- Amended neato to accept new tee arrowhead.
April 19, 2002
	- Coords of rectangles changed to left/top right/bottom in -Timap.
	- Generate COPYING from LICENSE.html during ./authogen.sh,
	  remove COPYING from CVS.
April 16, 2002
	- Minor license file patches.
	- Corrected one of those reversed flat edge bugs again.

April 11, 2002
	     - declared this version 1.8.5
	- various portability fixes 
	- various SVG fixes and optimizations
April 5, 2002:
	     - declared this version 1.8.4
	- SVG renderer:
		- make graph|node|edge ids unique, particularly for multiedges
		- put graph|node|edge names in <title>...</title>
		- use some property inheritance to reduce size of output
		- fix compile errors when no zlib
		- updated DTD reference
	- GD renderer:
		- Minimal Type1 font support:
			- look in /usr/lib/X11/fonts/Type1/
			- look for .pfa or .pfb font files based on fontname
		- run gdgen.c through dos2unix - problems with gcc on SuSE
	- fix Mac-OSX build problems:
		- improve strto[u]ll configure tests
		- add -fno-common for extern problem
		- function renamed to avoid conflicts (vis -> visibility)
		- add configure tests for search.h, malloc.h, getopt.h, errno.h
		- improve configure tests for FILE struct features
		- add configure tests for lrand48
	- add new demo graphs:
		- graphs/undirected/Heawood.dot
		- graphs/undirected/Petersen.dot
	- neato:
		- fix for -x implementation in neato (Bug 77)
		- fix spline problem (Bug 87)
		- fix some divide-by-zero problems
	- twopi:
		- fix Bug 117
		- update man pages for unconnected graphs capability
	- added arrowhead or arrowtail = tee
March 22, 2002:
	- add dotneato/pack code to twopi
	- add contrib/prune to gnu build and install
March 20, 2002:
	    - declared this version 1.8.3
	- fixed parse error for lines starting with '#' in .dot files
	- fixed a recently introduced bug that caused failure of:
		digraph G {  {rank = same;  A -> B; B -> A } }
	- updated DOCTYPE header in SVG outputs
	- added dotneato/common/xbuf.[ch] for dynamic string handling
	  to avoid sprintf buffer overruns.
	- twopigen - handle special case of graphs with < 3 nodes.
	- neato - handle point shapes
	- added fontcolor support to svg
March 14, 2002:
	- Fixed bug 109
	- Removed duplicate definitions for str[n]casecmp
	- Added missing declarations needed for Windows
	- Cleaned up warning messages from set but unused variables
	- Removed use of DOS preprocessor variable; uniformly replaced by MSWIN32
March 8, 2002:
	- declared this version 1.8.2
    - Mainly to fix a missed static buffer problem which trips up the
      Windows community
March 1, 2002:
	- declared this version 1.8.1
    - Bug fixes reported from user testing of 1.8.0, especially problem
      with SVG output
February 25, 2002:
	- updated dotguide.tex and moved to LaTeX article format
	- added webdot.cgi perl script, enhanced to accept the same
	    argument format as John's tcl version (so it can also
	    serve neato and twopi graph layouts).

February 7, 2002: graphviz-1.8.0 pre
	- declared this version 1.8.0

February 5, 2002: graphviz-1.7.17-0
    - various 64bit portability fixes
    - various bug fixes
January 2, 2002: graphviz-1.7.16-0
    - dotneato 
	- fix bugs in -Tps output due to pen/fill color changes
	- various -Tfig.c fixes
	- various portability fixes
December 28, 2001: graphviz-1.7.15-0
    -dotneato
        - introduce damping factor into neato's solver
        - clean up pencolor v fillcolor code so that filled polygons are drawn
		just once if the renderer is capable (e.g. svg, fig)
        - complete -Tfig support (xfig format)
December 11, 2001: graphviz-1.7.14-0
    -dotneato
	- add -Tsvgz (compressed SVG) support
December 11, 2001: graphviz-1.7.13-0
    - dotneato
        - fontwidth fixes
	- remove some potential buffer overruns
	- escape '&' in SVG, unless it is already part of a UTF entity sequence
	- recognize Times_New_Roman and Courier_New as default font names.
	- improve -liconv support in configure
	- clean up some compiler warnings
    - dynagraph
	- change "round" to "ROUND" to avoid conflict with system headers on linux
December 03, 2001: graphviz-1.7.12-0
    - dotneato
        - add -Tplain-ext which includes port identifiers edge records
	- escape '>' with '&gt;' in edge ids and edge URLs in -Tsvg.
	- spline fixes
	- mincross fixes
	- improved text alignment in nodes - particularly in bitmap outputs.
	- fixed text scaling problems for 8-bit characters (e.g. umlauts)
	- add graph lexer and postscript support for extended characters
    - lefty
        - fix for X11 displays
    - pathplan
        - added workaround for gcc-0.96 bug when "-O2 -mcpu=686 -ffast-math"
October 22, 2001: graphviz-1.7.11-0
    - dotneato
	- svg - fix landscape "y" direction
	      - fix text rotation (works in batik, not yet in sodipodi or amaya)
	      - fix linewidth
	      - fix xmnls:xlink reference
    - doc
	- Dot.ref - updated 
    - graphs/directed
        - newarrows.dot expanded 
	- honda-tokoro.dot added
October 21, 2001: graphviz-1.7.10-0
    - lefty & dotty
	- realign code with EK's master tree.
	  includes fix for dirty trails when dragging nodes in dotty.
    - dotneato
	- svg - kludge escape of "<" & ">" characters in labels.
    - general
	- generate doxygen documentation on http://www.graphviz.org/
August 20, 2001: graphviz-1.7.9-0
    - general
	- first release from relocated cvs server
    - dotneato
        - fix for abort from spline code
        - fix for crash from gd tiling code
August 15, 2001: graphviz-1.7.8-0
    - general
        - Update gd to gd-2.0.1 with extensions
    - dotneato
        - more spline fixes
        - add suport for "#rgb" color specification
        - add twopi layout engine (circular layouts)
July 13, 2001: graphviz-1.7.7-0
    - Synchronization release prior to relocating CVS server.
    - general
    	- some Makefile fixes for OpenBSD
	- some FAQ updates
    - dotneato
        - self-edge fixes
        - spline fixes
    - libgraph
        - parser fixes
July 1, 2001: graphviz-1.7.6-3
    - general
	- portability fixes (including 14 charater file names !)
	- memory leak fixes
	- "make test" targets in graphs/directed, graphs/undirected
    - configure
	- add support for building without X11, Tk, Tcl
	- add hooks for dmalloc and ElectricFence debugging
    - dotneato
	- spline fixes
	- cluster fixes
	- fix label centering
	- fix support for graph margins in bitmapped outputs
	- correction to PostScript preamble
	- SVG generator improvement - now works with Amaya and SodiPodi
    - tcldot 
	- now uses Tcl Channels properly for input
	- fixes for linewidth support
	- command extensions 
	    - listattributes now accepts list
	    - queryattributes now accepts list
	    - setattributes now accepts list
	    - queryattributevalues - new command
		- generates list of pairs compatible with setattributes
    - dotty
	- passthrough keyboard events
    - doted
	- fix resizing problems
	- add PNG and SVG output formats
 
April 27, 2001: graphviz-1.7.6

    NEW FEATURES

    Added a collection of graph processing tools:

    acyclic : a filter that takes a directed graph as input
    and outputs a copy of the graph with sufficient edges
    reversed to make the graph acyclic.

    ccomps : decomposes graphs into their connected components,
    printing the components to standard output.

    colorize : is a filter that sets node colors from initial
    seed values. Colors flow along edges from tail to head.

    gc : a graph analogue to wc in that it prints to standard
    output the number of nodes, edges, connected components or
    clusters contained in the input files.

    gpr : a graph stream editor inspired by awk. It copies
    input graphs to its output, possibly transforming their
    structure and attributes, creating new graphs, or
    printing arbitrary information.

    nop : reads a stream of graphs and prints each in
    pretty-printed (canonical) format on stdout.

    sccmap : decomposes digraphs into strongly connected components
    and an auxiliary map of the relationship between components.

    tred : computes the transitive reduction of directed graphs,
    and prints the resulting graphs to standard output. This
    removes edges implied by transitivity.

    unflatten : is a preprocessor to dot that is used to improve
    the aspect ratio of graphs having many leaves or disconnected
    nodes. The usual layout for such a graph is generally very
    wide or tall. unflatten inserts invisible edges or adjusts
    the minlen on edges to improve layout compaction.


    FIXES

    Add FAQ

    Change PNG default background color from transparent to white
    because of the difficulty some viewers have with transparency.

    Add support for [color=transparent]

    Fix broken support for specific capitalized fontnames
    (Times Helvetica Arial Courier) 

    Fix broken support for DOTFONTPATH

    Some bitmap font scaling fixes - we're still not happy with
    bitmap font scaling as some labels still exceed the area
    allocated by the layout engines.

    Some -Timap fixes for mouse sensitive graphs on web pages

    Some cluster layout fixes

    Fix for [rankdir=LR] problems when using neato layout engine

    Some neato layout fixes

    Updates to unix.dot

    Various OS and distro fixes


December 23, 2000: graphviz-1.7.5

   - update to gd-1.8.4 and freetype2 
   - add support for font paths


December 15, 2000: graphviz-1.7.4
    -various cluster fixes
    -separate support for node fillcolor from pencolor (see dot.1)
    -add support for dotted and dashed lines to bitmap renderers (PNG, GIF etc)
    -add support for varying linewidth to bitmap renderers
    -remove libtcldot dependence on lingdtclft (already statically included)
    -various fixes to build processes, GNU and non-GNU


graphviz-1.7.3 .....

May 3, 2000: removed webdot into its own CVS module and rpm package

April 16, 2000: Use check for "gdImagePng" to make sure that we have
   recent version of libgd.  <ellson@graphviz.org>

April 14, 2000: Add Tcldgl and dge demo <ellson@graphviz.org>

April 14, 2000: Add dynagraph libraries <north@research.att.com>

April 14, 2000: Flatten directory hierarchy of sources <ellson@graphviz.org>

April 14, 2000: Fix X11 library detection for lefty:
	src/configure.in, src/lefty/Makefile.in
   <ellson@graphviz.org>

April 14, 2000: Fix pic support:
	src/dotneato/picgen.c,
	src/dotneato/emit.c,
	webdot/tcl/webdot.tcl
   <Bruce Lilly>

April 7, 2000: Upgrade webdot installation process:
	webdot/Makefile, webdot/README
    <ellson@graphviz.org>

March 13, 2000: Support for virtual hosts in webdot/webdot.tcl, add
   "puts $skt "Host: $server"     Michael Tillberg <mt@proteome.com>

March 13, 2000: Fix to src/graph/parser.y line 149
   "if ((e->head == t->node) && !(Agraph_type & AGDIGRAPH)) {"
   Stephen North  <north@research.att.com>

March 13, 2000: Use AM_PROG_LIBTOOL instead of AC_PROG_LIBTOOL
   in configure.in.  John Ellson <ellson@graphviz.org>
```

[Unreleased]: https://gitlab.com/graphviz/graphviz/compare/2.44.1...master
[2.44.1]: https://gitlab.com/graphviz/graphviz/compare/2.44.0...2.44.1
[2.44.0]: https://gitlab.com/graphviz/graphviz/compare/2.42.4...2.44.0
[2.42.4]: https://gitlab.com/graphviz/graphviz/compare/2.42.3...2.42.4
[2.42.3]: https://gitlab.com/graphviz/graphviz/compare/2.42.2...2.42.3<|MERGE_RESOLUTION|>--- conflicted
+++ resolved
@@ -7,11 +7,8 @@
 ## [Unreleased]
 
 ### Fixed
-<<<<<<< HEAD
 - gvpr: line numbers in gvpr errors/warnings are incorrect #1594
-=======
 - URL typo in patchwork man page
->>>>>>> deadd9ac
 
 ## [2.44.1] - 2020-06-29
 
