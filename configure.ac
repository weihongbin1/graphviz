--- conflicted
+++ resolved
@@ -123,11 +123,7 @@
   case "${host_os}" in
     *linux* )
       case "${host_cpu}" in
-<<<<<<< HEAD
-        aarch64 | powerpc64 | powerpc64le | s390x | x86_64 | sparc64 | mips64* )
-=======
-        aarch64 | powerpc64 | powerpc64le | s390x | x86_64 | sparc64 | riscv64 )
->>>>>>> 03493b9a
+        aarch64 | powerpc64 | powerpc64le | s390x | x86_64 | sparc64 | mips64* | riscv64 )
           LIBPOSTFIX="64"
           INTGOSIZE=64
           ;;
