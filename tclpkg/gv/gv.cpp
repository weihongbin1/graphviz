/* $Id$ $Revision$ */
/* vim:set shiftwidth=4 ts=8: */

/*************************************************************************
 * Copyright (c) 2011 AT&T Intellectual Property 
 * All rights reserved. This program and the accompanying materials
 * are made available under the terms of the Eclipse Public License v1.0
 * which accompanies this distribution, and is available at
 * http://www.eclipse.org/legal/epl-v10.html
 *
 * Contributors: See CVS logs. Details at http://www.graphviz.org/
 *************************************************************************/

#include <string.h>
#include <stdlib.h>
#include "gvc.h"

extern "C" {
extern void gv_string_writer_init(GVC_t *gvc);
extern void gv_channel_writer_init(GVC_t *gvc);
}

#ifdef WITH_CGRAPH
#define agfindattr(x,s) agattrsym(x,s)
#define agraphattr(g,n,s) agattr(g,AGRAPH,n,s)
#define agnodeattr(g,n,s) agattr(g,AGNODE,n,s)
#define agedgeattr(g,n,s) agattr(g,AGEDGE,n,s)
#endif

static char emptystring[] = {'\0'};

static GVC_t *gvc;

static void gv_init(void) {
    /* list of builtins, enable demand loading */
    gvc = gvContextPlugins(lt_preloaded_symbols, DEMAND_LOADING);
}

Agraph_t *graph(char *name)
{
    if (!gvc)
        gv_init();
#ifdef WITH_CGRAPH
    return agopen(name, Agundirected, 0);
#else
    return agopen(name, AGRAPH);
#endif
}

Agraph_t *digraph(char *name)
{
    if (!gvc)
        gv_init();
#ifdef WITH_CGRAPH
    return agopen(name, Agdirected, 0);
#else
    return agopen(name, AGDIGRAPH);
#endif
}

Agraph_t *strictgraph(char *name)
{
    if (!gvc)
        gv_init();
#ifdef WITH_CGRAPH
    return agopen(name, Agstrictundirected, 0);
#else
    return agopen(name, AGRAPHSTRICT);
#endif
}

Agraph_t *strictdigraph(char *name)
{
    if (!gvc)
        gv_init();
#ifdef WITH_CGRAPH
    return agopen(name, Agstrictdirected, 0);
#else
    return agopen(name, AGDIGRAPHSTRICT);
#endif
}

Agraph_t *readstring(char *string)
{
    if (!gvc)
        gv_init();
    return agmemread(string);
}

Agraph_t *read(FILE *f)
{
    if (!gvc)
        gv_init();
#ifdef WITH_CGRAPH
    return agread(f, NULL);
#else
    return agread(f);
#endif
}

Agraph_t *read(const char *filename)
{
    FILE *f;
    Agraph_t *g;

    f = fopen(filename, "r");
    if (!f)
        return NULL;
    if (!gvc)
        gv_init();
#ifdef WITH_CGRAPH
    g = agread(f, NULL);
#else
    g = agread(f);
#endif
    fclose(f);
    return g;
}

//-------------------------------------------------
Agraph_t *graph(Agraph_t *g, char *name)
{
    if (!gvc)
        gv_init();
#ifdef WITH_CGRAPH
    return agsubg(g, name, 1);
#else
    return agsubg(g, name);
#endif
}

Agnode_t *node(Agraph_t *g, char *name)
{
    if (!gvc)
        return NULL;
#ifdef WITH_CGRAPH
    return agnode(g, name, 1);
#else
    // creating a protonode is not permitted
    if (name[0] == '\001' && strcmp (name, "\001proto") == 0)
        return NULL;
    return agnode(g, name);
#endif
}

Agedge_t *edge(Agnode_t *t, Agnode_t *h)
{
    if (!gvc || !t || !h)
        return NULL;
#ifdef WITH_CGRAPH
    // edges from/to the protonode are not permitted
    if ((AGTYPE(t) == AGRAPH) || (AGTYPE(h) == AGRAPH))
	return NULL;
    return agedge(agraphof(t), t, h, NULL, 1);
#else
    // edges from/to the protonode are not permitted
<<<<<<< HEAD
    if ( (agnameof(t)[0] == '\001' && strcmp (agnameof(t), "\001proto") == 0)
      || (agnameof(h)[0] == '\001' && strcmp (agnameof(h), "\001proto") == 0))
=======
    if (agnameof(t)[0] == '\001' && strcmp (agnameof(t), "\001proto") == 0)
      || (agnameof(h)[0] == '\001' && strcmp (agnameof(h), "\001proto") == 0)
>>>>>>> 09e94943
        return NULL;
    return agedge(t->graph, t, h);
#endif
}

// induce tail if necessary
Agedge_t *edge(char *tname, Agnode_t *h)
{
#ifdef WITH_CGRAPH
    return edge(node(agraphof(h), tname), h);
#else
    return edge(node(h->graph, tname), h);
#endif
}

// induce head if necessary
Agedge_t *edge(Agnode_t *t, char *hname)
{
#ifdef WITH_CGRAPH
    return edge(t, node(agraphof(t), hname));
#else
    return edge(t, node(t->graph, hname));
#endif
}

// induce tail/head if necessary
Agedge_t *edge(Agraph_t *g, char *tname, char *hname)
{
    return edge(node(g, tname), node(g, hname));
}

//-------------------------------------------------
static char* myagxget(void *obj, Agsym_t *a)
{
    int len;
    char *val, *hs;

    if (!obj || !a)
        return emptystring;
#ifndef WITH_CGRAPH
    val = agxget(obj, a->index);
#else
    val = agxget(obj, a);
#endif
    if (!val)
        return emptystring;
    if (a->name[0] == 'l' && strcmp(a->name, "label") == 0 && aghtmlstr(val)) {
        len = strlen(val);
        hs = (char*)malloc(len + 3);
        hs[0] = '<';
        strcpy(hs+1, val);
        hs[len+1] = '>';
        hs[len+2] = '\0';
        return hs;
    }
    return val;
}
char *getv(Agraph_t *g, Agsym_t *a)
{
    return myagxget(g, a);
}
char *getv(Agraph_t *g, char *attr)
{
    Agsym_t *a;

    if (!g || !attr)
        return NULL;
    a = agfindattr(agroot(g), attr);
    return myagxget(g, a);
}
static void myagxset(void *obj, Agsym_t *a, char *val)
{
    int len;
    char *hs;

    if (a->name[0] == 'l' && val[0] == '<' && strcmp(a->name, "label") == 0) {
        len = strlen(val);
        if (val[len-1] == '>') {
            hs = strdup(val+1);
                *(hs+len-2) = '\0';
#ifdef WITH_CGRAPH
            val = agstrdup_html(agraphof(obj),hs);
#else
            val = agstrdup_html(hs);
#endif
            free(hs);
        }
    }
#ifndef WITH_CGRAPH
    agxset(obj, a->index, val);
#else
    agxset(obj, a, val);
#endif
}
char *setv(Agraph_t *g, Agsym_t *a, char *val)
{
    if (!g || !a || !val)
        return NULL;
    myagxset(g, a, val);
    return val;
}
char *setv(Agraph_t *g, char *attr, char *val)
{
    Agsym_t *a;

    if (!g || !attr || !val)
        return NULL;
    a = agfindattr(agroot(g), attr);
    if (!a)
        a = agraphattr(g->root, attr, emptystring);
    myagxset(g, a, val);
    return val;
}
//-------------------------------------------------
char *getv(Agnode_t *n, Agsym_t *a)
{
    if (!n || !a)
        return NULL;
#ifdef WITH_CGRAPH
    if (AGTYPE(n) == AGRAPH) // protonode   
	return NULL;   // FIXME ??
#endif
    return myagxget(n, a);
}
char *getv(Agnode_t *n, char *attr)
{
    Agraph_t *g;
    Agsym_t *a;

    if (!n || !attr)
        return NULL;
#ifdef WITH_CGRAPH
    if (AGTYPE(n) == AGRAPH) // protonode   
	return NULL;   // FIXME ??
#endif
    g = agroot(agraphof(n));
#ifdef WITH_CGRAPH
    a = agattr(g, AGNODE, attr, NULL);
#else
    a = agfindattr(g->proto->n, attr);
#endif
    return myagxget(n, a);
}
char *setv(Agnode_t *n, Agsym_t *a, char *val)
{
    if (!n || !a || !val)
        return NULL;
#ifdef WITH_CGRAPH
<<<<<<< HEAD
    if ( AGTYPE(n) == AGRAPH ) {
//	agattr(sg,AGNODE,"shape","box")
	// FIXME - protonode
    }
=======
    if (AGTYPE(n) == AGRAPH) // protonode   
	return NULL;   // FIXME ??
>>>>>>> 09e94943
#endif
    myagxset(n, a, val);
    return val;
}
char *setv(Agnode_t *n, char *attr, char *val)
{
    Agraph_t *g;
    Agsym_t *a;

    if (!n || !attr || !val)
        return NULL;
#ifdef WITH_CGRAPH
    if (AGTYPE(n) == AGRAPH) { // protonode   
	g = (Agraph_t*)n;
    	a = agattr(g, AGNODE, attr, val); // create default attribute in psuodo protonode
	    // FIXME? - deal with html in "label" attributes
	return val;
    }
#endif
    g = agroot(agraphof(n));
#ifdef WITH_CGRAPH
    if ( AGTYPE(n) == AGRAPH ) {
//	agattr(sg,AGNODE,"shape","box")
	// FIXME - protonode
    }
    a = agattr(g, AGNODE, attr, NULL);
#else
    a = agfindattr(g->proto->n, attr);
#endif
    if (!a)
        a = agnodeattr(g, attr, emptystring);
    myagxset(n, a, val);
    return val;
}
//-------------------------------------------------
char *getv(Agedge_t *e, Agsym_t *a)
{
    if (!e || !a)
        return NULL;
#ifdef WITH_CGRAPH
    if (AGTYPE(e) == AGRAPH) // protoedge   
	return NULL;   // FIXME ??
#endif
    return myagxget(e, a);
}
char *getv(Agedge_t *e, char *attr)
{
    Agraph_t *g;
    Agsym_t *a;

    if (!e || !attr)
        return NULL;
#ifdef WITH_CGRAPH
    if (AGTYPE(e) == AGRAPH) // protoedge   
	return NULL;   // FIXME ??
#endif
    g = agraphof(agtail(e));
#ifndef WITH_CGRAPH
    a = agfindattr(g->proto->e, attr);
#else
    a = agattr(g, AGEDGE, attr, NULL);
#endif
    return myagxget(e, a);
}
char *setv(Agedge_t *e, Agsym_t *a, char *val)
{
    if (!e || !a || !val)
        return NULL;
#ifdef WITH_CGRAPH
<<<<<<< HEAD
    if ( AGTYPE(e) == AGRAPH ) {
	// FIXME - protonode
    }
=======
    if (AGTYPE(e) == AGRAPH) // protoedge   
	return NULL;   // FIXME ??
>>>>>>> 09e94943
#endif
    myagxset(e, a, val);
    return val;
}
char *setv(Agedge_t *e, char *attr, char *val)
{
    Agraph_t *g;
    Agsym_t *a;

    if (!e || !attr || !val)
        return NULL;
#ifdef WITH_CGRAPH
    if (AGTYPE(e) == AGRAPH) { // protoedge   
	g = (Agraph_t*)e;
    	a = agattr(g, AGEDGE, attr, val); // create default attribute in pseudo protoedge
	    // FIXME? - deal with html in "label" attributes
	return val;
    }
#endif
    g = agroot(agraphof(agtail(e)));
#ifndef WITH_CGRAPH
    a = agfindattr(g->proto->e, attr);
    if (!a)
        a = agedgeattr(g, attr, emptystring);
#else
    if ( AGTYPE(e) == AGRAPH ) {
	// FIXME - protoedge
    }
    a = agattr(g, AGEDGE, attr, NULL);
    if (!a)
        a = agattr(g, AGEDGE, attr, emptystring);
#endif
    myagxset(e, a, val);
    return val;
}
//-------------------------------------------------
Agraph_t *findsubg(Agraph_t *g, char *name)
{
    if (!g || !name)
        return NULL;
#ifndef WITH_CGRAPH
    return agfindsubg(g, name);
#else
    return agsubg(g, name, 0);
#endif
}

Agnode_t *findnode(Agraph_t *g, char *name)
{
    if (!g || !name)
        return NULL;
#ifndef WITH_CGRAPH
    return agfindnode(g, name);
#else
    return agnode(g, name, 0);
#endif
}

Agedge_t *findedge(Agnode_t *t, Agnode_t *h)
{
    if (!t || !h)
        return NULL;
    return agfindedge(agraphof(t), t, h);
}

Agsym_t *findattr(Agraph_t *g, char *name)
{
    if (!g || !name)
        return NULL;
    return agfindattr(g, name);
}

Agsym_t *findattr(Agnode_t *n, char *name)
{
    if (!n || !name)
        return NULL;
    return agfindattr(n, name);
}

Agsym_t *findattr(Agedge_t *e, char *name)
{
    if (!e || !name)
        return NULL;
    return agfindattr(e, name);
}

//-------------------------------------------------

Agnode_t *headof(Agedge_t *e)
{
    if (!e)
        return NULL;
    return aghead(e);
}

Agnode_t *tailof(Agedge_t *e)
{
    if (!e)
        return NULL;
    return agtail(e);
}

Agraph_t *graphof(Agraph_t *g)
{
    if (!g || g == g->root)
        return NULL;
    return agroot(g);
}

Agraph_t *graphof(Agedge_t *e)
{
    if (!e)
        return NULL;
    return agraphof(agtail(e));
}

Agraph_t *graphof(Agnode_t *n)
{
    if (!n)
        return NULL;
    return agraphof(n);
}

Agraph_t *rootof(Agraph_t *g)
{
    if (!g)
        return NULL;
    return agroot(g);
}

//-------------------------------------------------
Agnode_t *protonode(Agraph_t *g)
{
    if (!g)
        return NULL;
#ifdef WITH_CGRAPH
    return (Agnode_t *)g;    // gross abuse of the type system!
#else
    return g->proto->n;
#endif
}

Agedge_t *protoedge(Agraph_t *g)
{
    if (!g)
        return NULL;
#ifdef WITH_CGRAPH
    return (Agedge_t *)g;    // gross abuse of the type system!
#else
    return g->proto->e;
<<<<<<< HEAD
}
#else
/*
 * CGRAPH's default attribute values are not in a node struct.
 *    so fake one
 */
static Agnode_t stub_protonode;  //specifically .tag == AGRAPH

Agnode_t *protonode(Agraph_t *g)
{
    if (!g)
        return NULL;
    return &stub_protonode;
}

static Agedge_t stub_protoedge;  //specifically  .tag == AGRAPH

Agedge_t *protoedge(Agraph_t *g)
{
    if (!g)
        return NULL;
    return &stub_protoedge;
}
=======
>>>>>>> 09e94943
#endif
}

//-------------------------------------------------
char *nameof(Agraph_t *g)
{
    if (!g)
        return NULL;
    return agnameof(g);
}
char *nameof(Agnode_t *n)
{
    if (!n)
        return NULL;
    return agnameof(n);
}
//char *nameof(Agedge_t *e)
//{
//    if (!e)
//        return NULL;
//    return agnameof(e);
//}
char *nameof(Agsym_t *a)
{
    if (!a)
        return NULL;
    return a->name;
}

//-------------------------------------------------
bool ok(Agraph_t *g)
{
    if (!g) 
        return false;
    return true;
}
bool ok(Agnode_t *n)
{
    if (!n) 
        return false;
    return true;
}
bool ok(Agedge_t *e)
{
    if (!e) 
        return false;
    return true;
}
bool ok(Agsym_t *a)
{
    if (!a) 
        return false;
    return true;
}
//-------------------------------------------------
Agraph_t *firstsubg(Agraph_t *g)
{
#ifndef WITH_CGRAPH
    Agraph_t *mg;
    Agnode_t *n;
    Agedge_t *e;
#endif

    if (!g)
        return NULL;
#ifdef WITH_CGRAPH
    return agfstsubg(g);
#else
    n = g->meta_node;
    if (!n) 
        return NULL;
    mg = agraphof(n);
    if (!mg) 
        return NULL;
    e = agfstout(mg, n);
    if (!e) 
        return NULL;
    return agusergraph(aghead(e));
#endif
}

Agraph_t *nextsubg(Agraph_t *g, Agraph_t *sg)
{
#ifndef WITH_CGRAPH
    Agraph_t *mg;
    Agnode_t *ng, *nsg;
    Agedge_t *e;
#endif

    if (!g || !sg)
        return NULL;
#ifdef WITH_CGRAPH
    return agnxtsubg(sg);
#else
    ng = g->meta_node;
    nsg = sg->meta_node;
    if (!ng || !nsg) 
        return NULL;
    mg = agraphof(ng);
    if (!mg) 
        return NULL;
    e = agfindedge(mg, ng, nsg);
    if (!e) 
        return NULL;
    e = agnxtout(mg, e);
    if (!e) 
        return NULL;
    return agusergraph(aghead(e));
#endif
}

#ifdef WITH_CGRAPH
Agraph_t *firstsupg(Agraph_t *g)
{
    return g->parent;
}

Agraph_t *nextsupg(Agraph_t *g, Agraph_t *sg)
{
    return NULL;
}
#else
Agraph_t *firstsupg(Agraph_t *g)
{
    Agraph_t *mg;
    Agnode_t *n;
    Agedge_t *e;

    if (!g)
        return NULL;
    n = g->meta_node;
    if (!n) 
        return NULL;
    mg = agraphof(n);
    if (!mg) 
        return NULL;
    e = agfstin(mg, n);
    if (!e) 
        return NULL;
    return agusergraph(agtail(e));
}

Agraph_t *nextsupg(Agraph_t *g, Agraph_t *sg)
{
    Agraph_t *mg;
    Agnode_t *ng, *nsg;
    Agedge_t *e;

    if (!g || !sg)
        return NULL;
    ng = g->meta_node;
    nsg = sg->meta_node;
    if (!ng || !nsg) 
        return NULL;
    mg = agraphof(ng);
    if (!mg) 
        return NULL;
    e = agfindedge(mg, nsg, ng);
    if (!e) 
        return NULL;
    e = agnxtin(mg, e);
    if (!e) 
        return NULL;
    return agusergraph(agtail(e));
}
#endif

Agedge_t *firstout(Agraph_t *g)
{
    Agnode_t *n;
    Agedge_t *e;

    if (!g)
        return NULL;
    for (n = agfstnode(g); n; n = agnxtnode(g, n)) {
	e = agfstout(g, n);
	if (e) return e;
    }
    return NULL;
}

Agedge_t *nextout(Agraph_t *g, Agedge_t *e)
{
    Agnode_t *n;
    Agedge_t *ne;

    if (!g || !e)
        return NULL;
    ne = agnxtout(g, e);
    if (ne)
        return (ne);
    for (n = agnxtnode(g, agtail(e)); n; n = agnxtnode(g, n)) {
	ne = agfstout(g, n);
	if (ne) return ne;
    }
    return NULL;
}

Agedge_t *firstedge(Agraph_t *g)
{
    return firstout(g);
} 

Agedge_t *nextedge(Agraph_t *g, Agedge_t *e)
{
    return nextout(g, e);
} 

Agedge_t *firstout(Agnode_t *n)
{
    if (!n)
        return NULL;
    return agfstout(agraphof(n), n);
}

Agedge_t *nextout(Agnode_t *n, Agedge_t *e)
{
    if (!n || !e)
        return NULL;
    return agnxtout(agraphof(n), e);
}

Agnode_t *firsthead(Agnode_t *n)
{
    Agedge_t *e;

    if (!n)
        return NULL;
    e = agfstout(agraphof(n), n);
    if (!e)
        return NULL;
    return aghead(e);
}

Agnode_t *nexthead(Agnode_t *n, Agnode_t *h)
{
    Agedge_t *e;
    Agraph_t *g;

    if (!n || !h)
        return NULL;
    g = agraphof(n);
    e = agfindedge(g, n, h);
    if (!e)
        return NULL;
    do {
        e = agnxtout(g, e);
        if (!e)
            return NULL;
    } while (aghead(e) == h);
    return aghead(e);
}

Agedge_t *firstedge(Agnode_t *n)
{
    if (!n)
        return NULL;
    return agfstedge(agraphof(n), n);
} 

Agedge_t *nextedge(Agnode_t *n, Agedge_t *e)
{
    if (!n || !e)
        return NULL;
    return agnxtedge(agraphof(n), e, n); 
} 

Agedge_t *firstin(Agraph_t *g)
{
    Agnode_t *n;

    if (!g)
        return NULL;
    n = agfstnode(g);
    if (!n)
        return NULL;
    return agfstin(g, n);
}

Agedge_t *nextin(Agraph_t *g, Agedge_t *e)
{
    Agnode_t *n;
    Agedge_t *ne;

    if (!g || !e)
        return NULL;
    ne = agnxtin(g, e);
    if (ne)
        return (ne);
    n = agnxtnode(g, aghead(e));
    if (!n)
        return NULL;
    return agfstin(g, n);
}

Agedge_t *firstin(Agnode_t *n)
{
    if (!n)
        return NULL;
    return agfstin(agraphof(n), n);
}

Agedge_t *nextin(Agnode_t *n, Agedge_t *e)
{
    if (!n || !e)
        return NULL;
    return agnxtin(agraphof(n), e);
}

Agnode_t *firsttail(Agnode_t *n)
{
    Agedge_t *e;

    if (!n)
        return NULL;
    e = agfstin(agraphof(n), n);
    if (!e)
        return NULL;
    return agtail(e);
}

Agnode_t *nexttail(Agnode_t *n, Agnode_t *t)
{
    Agedge_t *e;
    Agraph_t *g;

    if (!n || !t)
        return NULL;
    g = agraphof(n);
    e = agfindedge(g, t, n);
    if (!e)
        return NULL;
    do {
        e = agnxtout(g, e);
        if (!e)
            return NULL;
    } while (agtail(e) == t);
    return agtail(e);
}

Agnode_t *firstnode(Agraph_t *g)
{
    if (!g)
        return NULL;
    return agfstnode(g);
}

Agnode_t *nextnode(Agraph_t *g, Agnode_t *n)
{
    if (!g || !n)
        return NULL;
    return agnxtnode(g, n);
}

Agnode_t *firstnode(Agedge_t *e)
{
    if (!e)
        return NULL;
    return agtail(e);
}

Agnode_t *nextnode(Agedge_t *e, Agnode_t *n)
{
    if (!e || n != agtail(e))
        return NULL;
    return aghead(e);
}

Agsym_t *firstattr(Agraph_t *g)
{
    if (!g)
        return NULL;
    g = agroot(g);
#ifdef WITH_CGRAPH
    return agnxtattr(g,AGRAPH,NULL);
#else
    if (dtsize(g->univ->globattr->dict) == 0)
        return NULL;
    return g->univ->globattr->list[0];
#endif
}

Agsym_t *nextattr(Agraph_t *g, Agsym_t *a)
{
    int i;

    if (!g || !a)
        return NULL;
    g = agroot(g);
#ifdef WITH_CGRAPH
    return agnxtattr(g,AGRAPH,a);
#else
    for (i = 0; i < dtsize(g->univ->globattr->dict); i++)
        if (a == g->univ->globattr->list[i])
            break;
    i++;
    if (i > dtsize(g->univ->globattr->dict))
        return NULL;
    return g->univ->globattr->list[i];
#endif
}

Agsym_t *firstattr(Agnode_t *n)
{
    Agraph_t *g;

    if (!n)
        return NULL;
    g = agraphof(n);
#ifdef WITH_CGRAPH
    return agnxtattr(g,AGNODE,NULL);
#else
    if (dtsize(g->univ->nodeattr->dict) == 0)
        return NULL;
    return g->univ->nodeattr->list[0];
#endif
}

Agsym_t *nextattr(Agnode_t *n, Agsym_t *a)
{
    Agraph_t *g;
    int i;

    if (!n || !a)
        return NULL;
    g = agraphof(n);
#ifdef WITH_CGRAPH
    return agnxtattr(g,AGNODE,a);
#else
    for (i = 0; i < dtsize(g->univ->nodeattr->dict); i++)
        if (a == g->univ->nodeattr->list[i])
            break;
    i++;
    if (i > dtsize(g->univ->nodeattr->dict))
        return NULL;
    return g->univ->nodeattr->list[i];
#endif
}

Agsym_t *firstattr(Agedge_t *e)
{
    Agraph_t *g;

    if (!e)
        return NULL;
    g = agraphof(agtail(e));
#ifdef WITH_CGRAPH
    return agnxtattr(g,AGEDGE,NULL);
#else
    if (dtsize(g->univ->edgeattr->dict) == 0)
        return NULL;
    return g->univ->edgeattr->list[0];
#endif
}

Agsym_t *nextattr(Agedge_t *e, Agsym_t *a)
{
    Agraph_t *g;
    int i;

    if (!e || !a)
        return NULL;
    g = agraphof(agtail(e));
#ifdef WITH_CGRAPH
    return agnxtattr(g,AGEDGE,a);
#else
    for (i = 0; i < dtsize(g->univ->edgeattr->dict); i++)
        if (a == g->univ->edgeattr->list[i])
            break;
    i++;
    if (i > dtsize(g->univ->edgeattr->dict))
        return NULL;
    return g->univ->edgeattr->list[i];
#endif
}

bool rm(Agraph_t *g)
{
    Agedge_t *e;

    if (!g)
        return false;
#ifdef WITH_CGRAPH
    Agraph_t* sg;
    for (sg = agfstsubg (g); sg; sg = agnxtsubg (sg))
	rm(sg);
    if (g == agroot(g))
	agclose(g);
    else
        agdelete(agroot(g), g);
    return true;
#else
    if (g->meta_node) {
        for (e = agfstout(g->meta_node->graph, g->meta_node); e;
        		e = agnxtout(g->meta_node->graph, e)) {
            rm(agusergraph(aghead(e)));
        }
        if (g == agroot(g)) {
            agclose(g);
        } else {
            agdelete(g->meta_node->graph, g);
        }
        return true;
    }
    fprintf(stderr, "subgraph has no meta_node\n");
    return false;
#endif
}

bool rm(Agnode_t *n)
{
    if (!n)
        return false;
#ifndef WITH_CGRAPH
    // removal of the protonode is not permitted
    if (agnameof(n)[0] == '\001' && strcmp (agnameof(n), "\001proto") ==0)
        return false;
#else
    // removal of the protonode is not permitted
    if (AGTYPE(n) == AGRAPH)  
	return false;
#endif
    agdelete(agraphof(n), n);
    return true;
}

bool rm(Agedge_t *e)
{
    if (!e)
        return false;
#ifndef WITH_CGRAPH
    // removal of the protoedge is not permitted
    if ((agnameof(aghead(e))[0] == '\001' && strcmp (agnameof(aghead(e)), "\001proto") == 0)
     || (agnameof(agtail(e))[0] == '\001' && strcmp (agnameof(agtail(e)), "\001proto") == 0))
        return false;
#else
    // removal of the protoedge is not permitted
    if (AGTYPE(e) == AGRAPH)  
	return false;
#endif
    agdelete(agroot(agraphof(aghead(e))), e);
    return true;
}

bool layout(Agraph_t *g, const char *engine)
{
    int err;

    if (!g)
        return false;
    err = gvFreeLayout(gvc, g);  /* ignore errors */
    err = gvLayout(gvc, g, engine);
    return (! err);
}

// annotate the graph with layout information
bool render(Agraph_t *g)
{
    if (!g)
        return false;
    attach_attrs(g);
    return true;
}

// render to stdout
bool render(Agraph_t *g, const char *format)
{
    int err;

    if (!g)
        return false;
    err = gvRender(gvc, g, format, stdout);
    return (! err);
}

// render to an open FILE
bool render(Agraph_t *g, const char *format, FILE *f)
{
    int err;

    if (!g)
        return false;
    err = gvRender(gvc, g, format, f);
    return (! err);
}

// render to an open channel  
bool renderchannel(Agraph_t *g, const char *format, const char *channelname)
{
    int err;

    if (!g)
        return false;
    gv_channel_writer_init(gvc);
    err = gvRender(gvc, g, format, (FILE*)channelname);
    return (! err);
}

// render to a filename 
bool render(Agraph_t *g, const char *format, const char *filename)
{
    int err;

    if (!g)
        return false;
    err = gvRenderFilename(gvc, g, format, filename);
    return (! err);
}

// render to string result, using binding-dependent gv_string_writer()
void renderresult(Agraph_t *g, const char *format, char *outdata)
{
    int err;

    if (!g)
        return;
    gv_string_writer_init(gvc);
    err = gvRender(gvc, g, format, (FILE*)outdata);
}

// render to a malloc'ed data string, to be free'd by caller.
char* renderdata(Agraph_t *g, const char *format)
{
    int err;
    char *data;
    unsigned int length;

    if (!g)
	return NULL;
    err = gvRenderData(gvc, g, format, &data, &length);
    if (err)
	return NULL;
    data = (char*)realloc(data, length + 1);
    return data;
}

bool write(Agraph_t *g, FILE *f)
{
    int err;

    if (!g)
        return false;
    err = agwrite(g, f);
    return (! err);
}

bool write(Agraph_t *g, const char *filename)
{
    FILE *f;
    int err;

    if (!g)
        return false;
    f = fopen(filename, "w");
    if (!f)
        return false;
    err = agwrite(g, f);
    fclose(f);
    return (! err);
}<|MERGE_RESOLUTION|>--- conflicted
+++ resolved
@@ -148,19 +148,11 @@
     if (!gvc || !t || !h)
         return NULL;
 #ifdef WITH_CGRAPH
+    return agedge(agraphof(t), t, h, NULL, 1);
+#else
     // edges from/to the protonode are not permitted
-    if ((AGTYPE(t) == AGRAPH) || (AGTYPE(h) == AGRAPH))
-	return NULL;
-    return agedge(agraphof(t), t, h, NULL, 1);
-#else
-    // edges from/to the protonode are not permitted
-<<<<<<< HEAD
-    if ( (agnameof(t)[0] == '\001' && strcmp (agnameof(t), "\001proto") == 0)
-      || (agnameof(h)[0] == '\001' && strcmp (agnameof(h), "\001proto") == 0))
-=======
     if (agnameof(t)[0] == '\001' && strcmp (agnameof(t), "\001proto") == 0)
       || (agnameof(h)[0] == '\001' && strcmp (agnameof(h), "\001proto") == 0)
->>>>>>> 09e94943
         return NULL;
     return agedge(t->graph, t, h);
 #endif
@@ -309,15 +301,8 @@
     if (!n || !a || !val)
         return NULL;
 #ifdef WITH_CGRAPH
-<<<<<<< HEAD
-    if ( AGTYPE(n) == AGRAPH ) {
-//	agattr(sg,AGNODE,"shape","box")
-	// FIXME - protonode
-    }
-=======
     if (AGTYPE(n) == AGRAPH) // protonode   
 	return NULL;   // FIXME ??
->>>>>>> 09e94943
 #endif
     myagxset(n, a, val);
     return val;
@@ -339,10 +324,6 @@
 #endif
     g = agroot(agraphof(n));
 #ifdef WITH_CGRAPH
-    if ( AGTYPE(n) == AGRAPH ) {
-//	agattr(sg,AGNODE,"shape","box")
-	// FIXME - protonode
-    }
     a = agattr(g, AGNODE, attr, NULL);
 #else
     a = agfindattr(g->proto->n, attr);
@@ -387,14 +368,8 @@
     if (!e || !a || !val)
         return NULL;
 #ifdef WITH_CGRAPH
-<<<<<<< HEAD
-    if ( AGTYPE(e) == AGRAPH ) {
-	// FIXME - protonode
-    }
-=======
     if (AGTYPE(e) == AGRAPH) // protoedge   
 	return NULL;   // FIXME ??
->>>>>>> 09e94943
 #endif
     myagxset(e, a, val);
     return val;
@@ -420,9 +395,6 @@
     if (!a)
         a = agedgeattr(g, attr, emptystring);
 #else
-    if ( AGTYPE(e) == AGRAPH ) {
-	// FIXME - protoedge
-    }
     a = agattr(g, AGEDGE, attr, NULL);
     if (!a)
         a = agattr(g, AGEDGE, attr, emptystring);
@@ -545,32 +517,6 @@
     return (Agedge_t *)g;    // gross abuse of the type system!
 #else
     return g->proto->e;
-<<<<<<< HEAD
-}
-#else
-/*
- * CGRAPH's default attribute values are not in a node struct.
- *    so fake one
- */
-static Agnode_t stub_protonode;  //specifically .tag == AGRAPH
-
-Agnode_t *protonode(Agraph_t *g)
-{
-    if (!g)
-        return NULL;
-    return &stub_protonode;
-}
-
-static Agedge_t stub_protoedge;  //specifically  .tag == AGRAPH
-
-Agedge_t *protoedge(Agraph_t *g)
-{
-    if (!g)
-        return NULL;
-    return &stub_protoedge;
-}
-=======
->>>>>>> 09e94943
 #endif
 }
 
@@ -1084,15 +1030,9 @@
 {
     if (!n)
         return false;
-#ifndef WITH_CGRAPH
     // removal of the protonode is not permitted
     if (agnameof(n)[0] == '\001' && strcmp (agnameof(n), "\001proto") ==0)
         return false;
-#else
-    // removal of the protonode is not permitted
-    if (AGTYPE(n) == AGRAPH)  
-	return false;
-#endif
     agdelete(agraphof(n), n);
     return true;
 }
@@ -1101,16 +1041,10 @@
 {
     if (!e)
         return false;
-#ifndef WITH_CGRAPH
     // removal of the protoedge is not permitted
     if ((agnameof(aghead(e))[0] == '\001' && strcmp (agnameof(aghead(e)), "\001proto") == 0)
      || (agnameof(agtail(e))[0] == '\001' && strcmp (agnameof(agtail(e)), "\001proto") == 0))
         return false;
-#else
-    // removal of the protoedge is not permitted
-    if (AGTYPE(e) == AGRAPH)  
-	return false;
-#endif
     agdelete(agroot(agraphof(aghead(e))), e);
     return true;
 }
